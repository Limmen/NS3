--- conflicted
+++ resolved
@@ -69,11 +69,7 @@
 set(NS3_GNUPLOT OFF)
 
 option(NS3_BRITE "Build with Brite support" OFF)
-<<<<<<< HEAD
-#set(NS3_BRITE ON)
-=======
 set(NS3_BRITE ON)
->>>>>>> 63677910
 
 option(NS3_NETANIM "Build netanim support" OFF)
 set(NS3_NETANIM ON)
@@ -158,11 +154,7 @@
         spectrum              #
         stats                 #
         ${build_tap-bridge}   #
-<<<<<<< HEAD
-        #topology-read         # fixed on Windows with LibPCRE2-posix
-=======
         topology-read         # fixed on Windows with LibPCRE2-posix
->>>>>>> 63677910
         traffic-control       #
         uan                   #
         virtual-net-device    #
@@ -170,11 +162,7 @@
         wave                  #
         wifi                  #
         wimax                 #
-<<<<<<< HEAD
-        #test                  # beware of naming colisions between macro CHECK in traced-value-callback-typedef-test-suite.cc and torch/script.h (PyTorch)
-=======
         test                  # beware of naming colisions between macro CHECK in traced-value-callback-typedef-test-suite.cc and torch/script.h (PyTorch)
->>>>>>> 63677910
 
         )
 
