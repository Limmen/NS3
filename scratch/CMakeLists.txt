--- conflicted
+++ resolved
@@ -1,19 +1,8 @@
 file(GLOB_RECURSE scratches  ${CMAKE_CURRENT_SOURCE_DIR}/*.cc)
 
-<<<<<<< HEAD
-set(REQUIRE_DCE
-        )
-set(REQUIRE_TAP
-        )
-
-set(DONT_BUILD
-        ${REQUIRE_DCE}
-        ${REQUIRE_TAP})
-=======
 
 set(DONT_BUILD
         )
->>>>>>> 63677910
 
 foreach(scratch_src ${scratches})
     get_filename_component(scratch_name ${scratch_src} NAME)
@@ -23,10 +12,6 @@
 
     if(res LESS 0)
         add_executable(${scratch_name} "${scratch_src}")
-<<<<<<< HEAD
-        target_link_libraries(${scratch_name} "${ns3-libs}" ns3.29-contrib-haraldott-debug)
-=======
     target_link_libraries(${scratch_name} "${ns3-libs}" ${ns3-contrib-libs})
->>>>>>> 63677910
     endif()
 endforeach()
