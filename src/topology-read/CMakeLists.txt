
set(name topology-read)

set(source_files
        model/topology-reader.cc
        model/inet-topology-reader.cc
        model/orbis-topology-reader.cc
        model/rocketfuel-topology-reader.cc
        helper/topology-reader-helper.cc
        )

set(header_files
        model/topology-reader.h
        model/inet-topology-reader.h
        model/orbis-topology-reader.h
        model/rocketfuel-topology-reader.h
        helper/topology-reader-helper.h
        )

<<<<<<< HEAD

set(libraries_to_link ${libnetwork} ${PCRE_LIB})
=======
set(libraries_to_link ${libnetwork} ${PCRE_LIBRARIES})

>>>>>>> 63677910

set(test_sources
        test/rocketfuel-topology-reader-test-suite.cc
        )

build_lib("${name}" "${source_files}" "${header_files}" "${libraries_to_link}" "${test_sources}")
<|MERGE_RESOLUTION|>--- conflicted
+++ resolved
@@ -17,13 +17,8 @@
         helper/topology-reader-helper.h
         )
 
-<<<<<<< HEAD
-
-set(libraries_to_link ${libnetwork} ${PCRE_LIB})
-=======
 set(libraries_to_link ${libnetwork} ${PCRE_LIBRARIES})
 
->>>>>>> 63677910
 
 set(test_sources
         test/rocketfuel-topology-reader-test-suite.cc
