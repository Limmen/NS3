/* -*- Mode:C++; c-file-style:"gnu"; indent-tabs-mode:nil; -*- */
/*
 * Copyright (c) 2009 CTTC
 *
 * This program is free software; you can redistribute it and/or modify
 * it under the terms of the GNU General Public License version 2 as
 * published by the Free Software Foundation;
 *
 * This program is distributed in the hope that it will be useful,
 * but WITHOUT ANY WARRANTY; without even the implied warranty of
 * MERCHANTABILITY or FITNESS FOR A PARTICULAR PURPOSE.  See the
 * GNU General Public License for more details.
 *
 * You should have received a copy of the GNU General Public License
 * along with this program; if not, write to the Free Software
 * Foundation, Inc., 59 Temple Place, Suite 330, Boston, MA  02111-1307  USA
 *
 * Author: Nicola Baldo <nbaldo@cttc.es>
 */

#include <algorithm>
#include <iostream>
#include <utility>
#include <ns3/object.h>
#include <ns3/simulator.h>
#include <ns3/log.h>
#include <ns3/packet.h>
#include <ns3/packet-burst.h>
#include <ns3/net-device.h>
#include <ns3/node.h>
#include <ns3/double.h>
#include <ns3/mobility-model.h>
#include <ns3/spectrum-phy.h>
#include <ns3/spectrum-converter.h>
#include <ns3/spectrum-propagation-loss-model.h>
#include <ns3/propagation-loss-model.h>
#include <ns3/propagation-delay-model.h>
#include <ns3/antenna-model.h>
#include <ns3/angles.h>
#include "multi-model-spectrum-channel.h"
<<<<<<< HEAD
=======
#include <cmath>
>>>>>>> f9befe97

namespace ns3 {

NS_LOG_COMPONENT_DEFINE ("MultiModelSpectrumChannel");

NS_OBJECT_ENSURE_REGISTERED (MultiModelSpectrumChannel);

/**
 * \brief Output stream operator
 * \param lhs output stream
 * \param rhs the TxSpectrumModelInfoMap to print
 * \return an output stream
 */
std::ostream& operator<< (std::ostream& lhs, TxSpectrumModelInfoMap_t& rhs)
{
  for (TxSpectrumModelInfoMap_t::iterator it = rhs.begin ();
       it != rhs.end ();
       ++it)
    {
      SpectrumConverterMap_t::iterator jt;
      for (jt = it->second.m_spectrumConverterMap.begin ();
           jt != it->second.m_spectrumConverterMap.end ();
           ++jt)
        {
          lhs << "(" << it->first << "," << jt->first << ") ";
        }
    }
  return lhs;
}

TxSpectrumModelInfo::TxSpectrumModelInfo (Ptr<const SpectrumModel> txSpectrumModel)
  : m_txSpectrumModel (txSpectrumModel)
{
}

RxSpectrumModelInfo::RxSpectrumModelInfo (Ptr<const SpectrumModel> rxSpectrumModel)
  : m_rxSpectrumModel (rxSpectrumModel)
{
}

MultiModelSpectrumChannel::MultiModelSpectrumChannel ()
  : m_numDevices {0}
{
  NS_LOG_FUNCTION (this);
}

void
MultiModelSpectrumChannel::DoDispose ()
{
  NS_LOG_FUNCTION (this);
  m_txSpectrumModelInfoMap.clear ();
  m_rxSpectrumModelInfoMap.clear ();
  SpectrumChannel::DoDispose ();
}

TypeId
MultiModelSpectrumChannel::GetTypeId (void)
{
  static TypeId tid = TypeId ("ns3::MultiModelSpectrumChannel")
    .SetParent<SpectrumChannel> ()
    .SetGroupName ("Spectrum")
    .AddConstructor<MultiModelSpectrumChannel> ()

  ;
  return tid;
}

void
MultiModelSpectrumChannel::AddRx (Ptr<SpectrumPhy> phy)
{
  NS_LOG_FUNCTION (this << phy);

  Ptr<const SpectrumModel> rxSpectrumModel = phy->GetRxSpectrumModel ();

  NS_ASSERT_MSG ((0 != rxSpectrumModel), "phy->GetRxSpectrumModel () returned 0. Please check that the RxSpectrumModel is already set for the phy before calling MultiModelSpectrumChannel::AddRx (phy)");

  SpectrumModelUid_t rxSpectrumModelUid = rxSpectrumModel->GetUid ();

  // remove a previous entry of this phy if it exists
  // we need to scan for all rxSpectrumModel values since we don't
  // know which spectrum model the phy had when it was previously added
  // (it's probably different than the current one)
  for (RxSpectrumModelInfoMap_t::iterator rxInfoIterator = m_rxSpectrumModelInfoMap.begin ();
       rxInfoIterator !=  m_rxSpectrumModelInfoMap.end ();
       ++rxInfoIterator)
    {
      auto phyIt = std::find (rxInfoIterator->second.m_rxPhys.begin(), rxInfoIterator->second.m_rxPhys.end(), phy);
      if (phyIt != rxInfoIterator->second.m_rxPhys.end ())
        {
          rxInfoIterator->second.m_rxPhys.erase (phyIt);
          --m_numDevices;
          break; // there should be at most one entry
        }       
    }

  ++m_numDevices;

  RxSpectrumModelInfoMap_t::iterator rxInfoIterator = m_rxSpectrumModelInfoMap.find (rxSpectrumModelUid);

  if (rxInfoIterator == m_rxSpectrumModelInfoMap.end ())
    {
      // spectrum model unknown, add it to the list of RxSpectrumModels
      std::pair<RxSpectrumModelInfoMap_t::iterator, bool> ret;
      ret = m_rxSpectrumModelInfoMap.insert (std::make_pair (rxSpectrumModelUid, RxSpectrumModelInfo (rxSpectrumModel)));
      NS_ASSERT (ret.second);
      // also add the phy to the newly created set of SpectrumPhy for this RxSpectrumModel
      ret.first->second.m_rxPhys.push_back (phy);

      // and create the necessary converters for all the TX spectrum models that we know of
      for (TxSpectrumModelInfoMap_t::iterator txInfoIterator = m_txSpectrumModelInfoMap.begin ();
           txInfoIterator != m_txSpectrumModelInfoMap.end ();
           ++txInfoIterator)
        {
          Ptr<const SpectrumModel> txSpectrumModel = txInfoIterator->second.m_txSpectrumModel;
          SpectrumModelUid_t txSpectrumModelUid = txSpectrumModel->GetUid ();

          if (rxSpectrumModelUid != txSpectrumModelUid && !txSpectrumModel->IsOrthogonal (*rxSpectrumModel))
            {
              NS_LOG_LOGIC ("Creating converter between SpectrumModelUid " << txSpectrumModel->GetUid () << " and " << rxSpectrumModelUid);
              SpectrumConverter converter (txSpectrumModel, rxSpectrumModel);
              std::pair<SpectrumConverterMap_t::iterator, bool> ret2;
              ret2 = txInfoIterator->second.m_spectrumConverterMap.insert (std::make_pair (rxSpectrumModelUid, converter));
              NS_ASSERT (ret2.second);
            }
        }
    }
  else
    {
      // spectrum model is already known, just add the device to the corresponding list
      rxInfoIterator->second.m_rxPhys.push_back (phy);
    }
}

TxSpectrumModelInfoMap_t::const_iterator
MultiModelSpectrumChannel::FindAndEventuallyAddTxSpectrumModel (Ptr<const SpectrumModel> txSpectrumModel)
{
  NS_LOG_FUNCTION (this << txSpectrumModel);
  SpectrumModelUid_t txSpectrumModelUid = txSpectrumModel->GetUid ();
  TxSpectrumModelInfoMap_t::iterator txInfoIterator = m_txSpectrumModelInfoMap.find (txSpectrumModelUid);

  if (txInfoIterator == m_txSpectrumModelInfoMap.end ())
    {
      // first time we see this TX SpectrumModel
      // we add it to the list
      std::pair<TxSpectrumModelInfoMap_t::iterator, bool> ret;
      ret = m_txSpectrumModelInfoMap.insert (std::make_pair (txSpectrumModelUid, TxSpectrumModelInfo (txSpectrumModel)));
      NS_ASSERT (ret.second);
      txInfoIterator = ret.first;

      // and we create the converters for all the RX SpectrumModels that we know of
      for (RxSpectrumModelInfoMap_t::const_iterator rxInfoIterator = m_rxSpectrumModelInfoMap.begin ();
           rxInfoIterator != m_rxSpectrumModelInfoMap.end ();
           ++rxInfoIterator)
        {
          Ptr<const SpectrumModel> rxSpectrumModel = rxInfoIterator->second.m_rxSpectrumModel;
          SpectrumModelUid_t rxSpectrumModelUid = rxSpectrumModel->GetUid ();

          if (rxSpectrumModelUid != txSpectrumModelUid && !txSpectrumModel->IsOrthogonal (*rxSpectrumModel))
            {
              NS_LOG_LOGIC ("Creating converter between SpectrumModelUid " << txSpectrumModelUid << " and " << rxSpectrumModelUid);

              SpectrumConverter converter (txSpectrumModel, rxSpectrumModel);
              std::pair<SpectrumConverterMap_t::iterator, bool> ret2;
              ret2 = txInfoIterator->second.m_spectrumConverterMap.insert (std::make_pair (rxSpectrumModelUid, converter));
              NS_ASSERT (ret2.second);
            }
        }
    }
  else
    {
      NS_LOG_LOGIC ("SpectrumModelUid " << txSpectrumModelUid << " already present");
    }
  return txInfoIterator;
}

void
MultiModelSpectrumChannel::StartTx (Ptr<SpectrumSignalParameters> txParams)
{
  NS_LOG_FUNCTION (this << txParams);

  NS_ASSERT (txParams->txPhy);
  NS_ASSERT (txParams->psd);
  Ptr<SpectrumSignalParameters> txParamsTrace = txParams->Copy (); // copy it since traced value cannot be const (because of potential underlying DynamicCasts)
  m_txSigParamsTrace (txParamsTrace);

  Ptr<MobilityModel> txMobility = txParams->txPhy->GetMobility ();
  SpectrumModelUid_t txSpectrumModelUid = txParams->psd->GetSpectrumModelUid ();
  NS_LOG_LOGIC ("txSpectrumModelUid " << txSpectrumModelUid);

  //
  TxSpectrumModelInfoMap_t::const_iterator txInfoIteratorerator = FindAndEventuallyAddTxSpectrumModel (txParams->psd->GetSpectrumModel ());
  NS_ASSERT (txInfoIteratorerator != m_txSpectrumModelInfoMap.end ());

  NS_LOG_LOGIC ("converter map for TX SpectrumModel with Uid " << txInfoIteratorerator->first);
  NS_LOG_LOGIC ("converter map size: " << txInfoIteratorerator->second.m_spectrumConverterMap.size ());
  NS_LOG_LOGIC ("converter map first element: " << txInfoIteratorerator->second.m_spectrumConverterMap.begin ()->first);

  for (RxSpectrumModelInfoMap_t::const_iterator rxInfoIterator = m_rxSpectrumModelInfoMap.begin ();
       rxInfoIterator != m_rxSpectrumModelInfoMap.end ();
       ++rxInfoIterator)
    {
      SpectrumModelUid_t rxSpectrumModelUid = rxInfoIterator->second.m_rxSpectrumModel->GetUid ();
      NS_LOG_LOGIC ("rxSpectrumModelUids " << rxSpectrumModelUid);

      Ptr <SpectrumValue> convertedTxPowerSpectrum;
      if (txSpectrumModelUid == rxSpectrumModelUid)
        {
          NS_LOG_LOGIC ("no spectrum conversion needed");
          convertedTxPowerSpectrum = txParams->psd;
        }
      else
        {
          NS_LOG_LOGIC ("converting txPowerSpectrum SpectrumModelUids" << txSpectrumModelUid << " --> " << rxSpectrumModelUid);
          SpectrumConverterMap_t::const_iterator rxConverterIterator = txInfoIteratorerator->second.m_spectrumConverterMap.find (rxSpectrumModelUid);
          if (rxConverterIterator == txInfoIteratorerator->second.m_spectrumConverterMap.end ())
          {
              // No converter means TX SpectrumModel is orthogonal to RX SpectrumModel
              continue;

<<<<<<< HEAD
      for (auto rxPhyIterator = rxInfoIterator->second.m_rxPhys.begin ();
           rxPhyIterator != rxInfoIterator->second.m_rxPhys.end ();
=======
              //force conversion to receive other transmissions
              //convertedTxPowerSpectrum = txParams->psd;
          }
          else
          {
              convertedTxPowerSpectrum = rxConverterIterator->second.Convert(txParams->psd);
          }
        }

      for (std::set<Ptr<SpectrumPhy> >::const_iterator rxPhyIterator = rxInfoIterator->second.m_rxPhySet.begin ();
           rxPhyIterator != rxInfoIterator->second.m_rxPhySet.end ();
>>>>>>> f9befe97
           ++rxPhyIterator)
        {

          NS_ASSERT_MSG ((*rxPhyIterator)->GetRxSpectrumModel ()->GetUid () == rxSpectrumModelUid,
                         "SpectrumModel change was not notified to MultiModelSpectrumChannel (i.e., AddRx should be called again after model is changed)");


          if ((*rxPhyIterator) != txParams->txPhy)
            {
              NS_LOG_LOGIC ("copying signal parameters " << txParams);
              Ptr<SpectrumSignalParameters> rxParams = txParams->Copy ();
              rxParams->psd = Copy<SpectrumValue> (convertedTxPowerSpectrum);
              Time delay = MicroSeconds (0);

              Ptr<MobilityModel> receiverMobility = (*rxPhyIterator)->GetMobility ();

              if (txMobility && receiverMobility)
                {
                  double txAntennaGain = 0;
                  double rxAntennaGain = 0;
                  double propagationGainDb = 0;
                  double pathLossDb = 0;
                  if (rxParams->txAntenna != 0)
                    {
                      Angles txAngles (receiverMobility->GetPosition (), txMobility->GetPosition ());
                      txAntennaGain = rxParams->txAntenna->GetGainDb (txAngles);
                      NS_LOG_LOGIC ("txAntennaGain = " << txAntennaGain << " dB");
                      pathLossDb -= txAntennaGain;
                    }
                  Ptr<AntennaModel> rxAntenna = (*rxPhyIterator)->GetRxAntenna ();
                  if (rxAntenna != 0)
                    {
                      Angles rxAngles (txMobility->GetPosition (), receiverMobility->GetPosition ());
                      rxAntennaGain = rxAntenna->GetGainDb (rxAngles);
                      NS_LOG_LOGIC ("rxAntennaGain = " << rxAntennaGain << " dB");
                      pathLossDb -= rxAntennaGain;
                    }
                  if (m_propagationLoss)
                    {
                      propagationGainDb = m_propagationLoss->CalcRxPower (0, txMobility, receiverMobility);
                      NS_LOG_LOGIC ("propagationGainDb = " << propagationGainDb << " dB");
                      pathLossDb -= propagationGainDb;
<<<<<<< HEAD
                    }                    
                  NS_LOG_LOGIC ("total pathLoss = " << pathLossDb << " dB");
                  // Gain trace
                  m_gainTrace (txMobility, receiverMobility, txAntennaGain, rxAntennaGain, propagationGainDb, pathLossDb);
                  // Pathloss trace
=======
                    }
                  NS_LOG_LOGIC ("total pathLoss = " << pathLossDb << " dB");    
>>>>>>> f9befe97
                  m_pathLossTrace (txParams->txPhy, *rxPhyIterator, pathLossDb);
                  if (pathLossDb > m_maxLossDb)
                    {
                      // beyond range
                      continue;
                    }
                  double pathGainLinear = std::pow (10.0, (-pathLossDb) / 10.0);
                  *(rxParams->psd) *= pathGainLinear;              

                  if (m_spectrumPropagationLoss)
                    {
                      rxParams->psd = m_spectrumPropagationLoss->CalcRxPowerSpectralDensity (rxParams->psd, txMobility, receiverMobility);
                    }

                  if (m_propagationDelay)
                    {
                      delay = m_propagationDelay->GetDelay (txMobility, receiverMobility);
                    }

                  {
                      auto txPos = txMobility->GetPosition();
                      auto rxPos = receiverMobility->GetPosition();
                      double diffx = txPos.x-rxPos.x;
                      double diffy = txPos.y-rxPos.y;
                      //double diffz = txPos.z-rxPos.z;
                      rxParams->distance = sqrt(pow(diffx,2)+pow(diffy,2));//+pow(diffz,2));
                      //std::cout << "[" << txPos.x << ","<<txPos.y<<"] & ["<<rxPos.x<<","<<rxPos.y<<"] distance=" << rxParams->distance << "m diffx " << diffx << " diffy " << diffy << std::endl;
                  }
                }

              Ptr<NetDevice> netDev = (*rxPhyIterator)->GetDevice ();
              if (netDev)
                {
                  // the receiver has a NetDevice, so we expect that it is attached to a Node
                  uint32_t dstNode =  netDev->GetNode ()->GetId ();
                  Simulator::ScheduleWithContext (dstNode, delay, &MultiModelSpectrumChannel::StartRx, this,
                                                  rxParams, *rxPhyIterator);
                }
              else
                {
                  // the receiver is not attached to a NetDevice, so we cannot assume that it is attached to a node
                  Simulator::Schedule (delay, &MultiModelSpectrumChannel::StartRx, this,
                                       rxParams, *rxPhyIterator);
                }
            }
        }

    }
    return;
}

void
MultiModelSpectrumChannel::StartRx (Ptr<SpectrumSignalParameters> params, Ptr<SpectrumPhy> receiver)
{
  NS_LOG_FUNCTION (this);
  receiver->StartRx (params);
}

std::size_t
MultiModelSpectrumChannel::GetNDevices (void) const
{
  return m_numDevices;
}

Ptr<NetDevice>
MultiModelSpectrumChannel::GetDevice (std::size_t i) const
{
  NS_ASSERT (i < m_numDevices);
  // this method implementation is computationally intensive. This
  // method would be faster if we actually used a std::vector for
  // storing devices, which we don't due to the need to have fast 
  // SpectrumModel conversions and to allow PHY devices to change a
  // SpectrumModel at run time. Note that having this method slow is
  // acceptable as it is not used much at run time (often not at all).
  // On the other hand, having slow SpectrumModel conversion would be
  // less acceptable. 
  std::size_t j = 0;
  for (RxSpectrumModelInfoMap_t::const_iterator rxInfoIterator = m_rxSpectrumModelInfoMap.begin ();
       rxInfoIterator !=  m_rxSpectrumModelInfoMap.end ();
       ++rxInfoIterator)
    {
      for (const auto &phyIt : rxInfoIterator->second.m_rxPhys)
        {
          if (j == i)
            {
              return (*phyIt).GetDevice ();
            }
          j++;
        }
    }
  NS_FATAL_ERROR ("m_numDevices > actual number of devices");
  return 0;
}

} // namespace ns3<|MERGE_RESOLUTION|>--- conflicted
+++ resolved
@@ -38,10 +38,7 @@
 #include <ns3/antenna-model.h>
 #include <ns3/angles.h>
 #include "multi-model-spectrum-channel.h"
-<<<<<<< HEAD
-=======
 #include <cmath>
->>>>>>> f9befe97
 
 namespace ns3 {
 
@@ -261,10 +258,6 @@
               // No converter means TX SpectrumModel is orthogonal to RX SpectrumModel
               continue;
 
-<<<<<<< HEAD
-      for (auto rxPhyIterator = rxInfoIterator->second.m_rxPhys.begin ();
-           rxPhyIterator != rxInfoIterator->second.m_rxPhys.end ();
-=======
               //force conversion to receive other transmissions
               //convertedTxPowerSpectrum = txParams->psd;
           }
@@ -274,9 +267,8 @@
           }
         }
 
-      for (std::set<Ptr<SpectrumPhy> >::const_iterator rxPhyIterator = rxInfoIterator->second.m_rxPhySet.begin ();
-           rxPhyIterator != rxInfoIterator->second.m_rxPhySet.end ();
->>>>>>> f9befe97
+      for (auto rxPhyIterator = rxInfoIterator->second.m_rxPhys.begin ();
+           rxPhyIterator != rxInfoIterator->second.m_rxPhys.end ();
            ++rxPhyIterator)
         {
 
@@ -319,16 +311,11 @@
                       propagationGainDb = m_propagationLoss->CalcRxPower (0, txMobility, receiverMobility);
                       NS_LOG_LOGIC ("propagationGainDb = " << propagationGainDb << " dB");
                       pathLossDb -= propagationGainDb;
-<<<<<<< HEAD
                     }                    
                   NS_LOG_LOGIC ("total pathLoss = " << pathLossDb << " dB");
                   // Gain trace
                   m_gainTrace (txMobility, receiverMobility, txAntennaGain, rxAntennaGain, propagationGainDb, pathLossDb);
                   // Pathloss trace
-=======
-                    }
-                  NS_LOG_LOGIC ("total pathLoss = " << pathLossDb << " dB");    
->>>>>>> f9befe97
                   m_pathLossTrace (txParams->txPhy, *rxPhyIterator, pathLossDb);
                   if (pathLossDb > m_maxLossDb)
                     {
