--- conflicted
+++ resolved
@@ -52,11 +52,7 @@
   RandomVariableBase (const RandomVariableBase &o);
   virtual ~RandomVariableBase();
   virtual double  GetValue() = 0;
-<<<<<<< HEAD
-  virtual uint32_t GetIntValue();
-=======
   virtual uint32_t GetInteger();
->>>>>>> 0c586271
   virtual RandomVariableBase*   Copy(void) const = 0;
   virtual void GetSeed(uint32_t seed[6]);
 
@@ -131,11 +127,7 @@
   delete m_generator;
 }
 
-<<<<<<< HEAD
-uint32_t RandomVariableBase::GetIntValue() 
-=======
 uint32_t RandomVariableBase::GetInteger() 
->>>>>>> 0c586271
 {
   return (uint32_t)GetValue();
 }
@@ -258,13 +250,10 @@
 RandomVariable &
 RandomVariable::operator = (const RandomVariable &o)
 {
-<<<<<<< HEAD
-=======
   if (&o == this)
     {
       return *this;
     }
->>>>>>> 0c586271
   delete m_variable;
   m_variable = o.m_variable->Copy ();
   return *this;
@@ -280,15 +269,9 @@
 }
 
 uint32_t 
-<<<<<<< HEAD
-RandomVariable::GetIntValue (void) const
-{
-  return m_variable->GetIntValue ();
-=======
 RandomVariable::GetInteger (void) const
 {
   return m_variable->GetInteger ();
->>>>>>> 0c586271
 }
 void 
 RandomVariable::GetSeed(uint32_t seed[6]) const
@@ -312,13 +295,6 @@
   RandomVariableBase::SetRunNumber (n);
 }
 RandomVariableBase *
-<<<<<<< HEAD
-RandomVariable::Peek (void)
-{
-  return m_variable;
-}
-
-=======
 RandomVariable::Peek (void) const
 {
   return m_variable;
@@ -340,7 +316,6 @@
 
 ATTRIBUTE_VALUE_IMPLEMENT (RandomVariable);
 ATTRIBUTE_CHECKER_IMPLEMENT (RandomVariable);
->>>>>>> 0c586271
 
 //-----------------------------------------------------------------------------
 //-----------------------------------------------------------------------------
@@ -362,12 +337,9 @@
   UniformVariableImpl(double s, double l);
 
   UniformVariableImpl(const UniformVariableImpl& c);
-<<<<<<< HEAD
-=======
 
   double GetMin (void) const;
   double GetMax (void) const;
->>>>>>> 0c586271
   
   /**
    * \return A value between low and high values specified by the constructor
@@ -396,10 +368,6 @@
 UniformVariableImpl::UniformVariableImpl(const UniformVariableImpl& c) 
   : RandomVariableBase(c), m_min(c.m_min), m_max(c.m_max) { }
 
-<<<<<<< HEAD
-double UniformVariableImpl::GetValue()
-{
-=======
 double 
 UniformVariableImpl::GetMin (void) const
 {
@@ -414,7 +382,6 @@
 
 double UniformVariableImpl::GetValue()
 {
->>>>>>> 0c586271
   if(!RandomVariableBase::initialized)
   {
     RandomVariableBase::Initialize();
@@ -489,11 +456,7 @@
    * \return The constant value specified
    */
   virtual double  GetValue();
-<<<<<<< HEAD
-  virtual uint32_t GetIntValue();
-=======
   virtual uint32_t GetInteger();
->>>>>>> 0c586271
   virtual RandomVariableBase*   Copy(void) const;
 private:
   double m_const;
@@ -516,17 +479,12 @@
   return m_const;
 }
 
-<<<<<<< HEAD
-uint32_t ConstantVariableImpl::GetIntValue()
-=======
 uint32_t ConstantVariableImpl::GetInteger()
->>>>>>> 0c586271
 {
   return (uint32_t)m_const;
 }
 
 RandomVariableBase* ConstantVariableImpl::Copy() const
-<<<<<<< HEAD
 {
   return new ConstantVariableImpl(*this);
 }
@@ -543,24 +501,6 @@
   *this = ConstantVariable (c);
 }
 
-=======
-{
-  return new ConstantVariableImpl(*this);
-}
-
-ConstantVariable::ConstantVariable()
-  : RandomVariable (ConstantVariableImpl ())
-{}
-ConstantVariable::ConstantVariable(double c)
-  : RandomVariable (ConstantVariableImpl (c))
-{}
-void 
-ConstantVariable::SetConstant(double c)
-{
-  *this = ConstantVariable (c);
-}
-
->>>>>>> 0c586271
 //-----------------------------------------------------------------------------
 //-----------------------------------------------------------------------------
 // SequentialVariableImpl methods
@@ -1031,15 +971,9 @@
 //-----------------------------------------------------------------------------
 //-----------------------------------------------------------------------------
 // NormalVariableImpl methods
-<<<<<<< HEAD
 
 class NormalVariableImpl : public RandomVariableBase { // Normally Distributed random var
 
-=======
-
-class NormalVariableImpl : public RandomVariableBase { // Normally Distributed random var
-
->>>>>>> 0c586271
 public:
    static const double INFINITE_VALUE;
   /**
@@ -1343,17 +1277,6 @@
   /**
    * \return An integer value from this empirical distribution
    */
-<<<<<<< HEAD
-  virtual uint32_t GetIntValue();
-private:
-  virtual double Interpolate(double, double, double, double, double);
-};
-
-
-IntEmpiricalVariableImpl::IntEmpiricalVariableImpl() { }
-
-uint32_t IntEmpiricalVariableImpl::GetIntValue()
-=======
   virtual uint32_t GetInteger();
 private:
   virtual double Interpolate(double, double, double, double, double);
@@ -1363,7 +1286,6 @@
 IntEmpiricalVariableImpl::IntEmpiricalVariableImpl() { }
 
 uint32_t IntEmpiricalVariableImpl::GetInteger()
->>>>>>> 0c586271
 {
   return (uint32_t)GetValue();
 }
@@ -1464,13 +1386,8 @@
   double m_mu;
   double m_sigma;
 };
-<<<<<<< HEAD
-
-
-=======
-
-
->>>>>>> 0c586271
+
+
 RandomVariableBase* LogNormalVariableImpl::Copy () const
 {
   return new LogNormalVariableImpl (m_mu, m_sigma);
@@ -1682,8 +1599,6 @@
 }
 
 
-<<<<<<< HEAD
-=======
 std::ostream &operator << (std::ostream &os, const RandomVariable &var)
 {
   RandomVariableBase *base = var.Peek ();
@@ -1733,7 +1648,6 @@
 }
 
 
->>>>>>> 0c586271
 
 }//namespace ns3
 
