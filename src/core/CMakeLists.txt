
#Set module name
set (name core)

#Set lib core link dependencies
set(libraries_to_link)

set(gsl_test_sources)
if (${GSL_FOUND})
    set(libraries_to_link
            ${libraries_to_link}
            ${GSL_LIBRARIES}
            )
    set(gsl_test_sources
            test/rng-test-suite.cc
            test/random-variable-stream-test-suite.cc
            )
endif()

#Check for dependencies and add sources accordingly
set(rt_sources)
if (${NS3_LIBRT} AND NOT WIN32)
    set(rt_sources
            model/realtime-simulator-impl.cc
            model/wall-clock-synchronizer.cc
            )
    set(rt_headers
            model/realtime-simulator-impl.h
            model/wall-clock-synchronizer.h
            )
    set(libraries_to_link
            ${libraries_to_link}
            ${LIBRT}
            )
endif()

set(osclock_sources)
<<<<<<< HEAD
if (${WIN32})
=======
if (WIN32)
>>>>>>> 63677910
    set(osclock_sources
            model/win32-system-wall-clock-ms.cc
            )
else()
    set(osclock_sources
            model/unix-system-wall-clock-ms.cc
            )
endif()

set(int64x64_sources)
set(int64x64_headers)

if(INT64X64 STREQUAL "128")
    set(int64x64_sources
            model/int64x64-128.cc
            )
    set(int64x64_headers
            model/int64x64-128.h
            )
elseif(INT64X64 STREQUAL "DOUBLE")
    set(int64x64_headers
            model/int64x64-double.h
            )
elseif(INT64X64 STREQUAL "CAIRO")
    set(int64x64_sources
            model/int64x64-cairo.cc
            )
    set(int64x64_headers
            model/int64x64-cairo.h
            model/cairo-wideint-private.h
            )
endif()

<<<<<<< HEAD
set(thread_sources)
set(thread_headers)

if (${THREADS_FOUND})
    if(${WIN32})
=======


set(valgrind_sources)
set(valgrind_headers)
if (NS3_VALGRIND)
	set(valgrind_headers
	        model/valgrind.h
		)
endif()


set(thread_sources)
set(thread_headers)

if (${THREADS_FOUND})
    if(WIN32)
>>>>>>> 63677910
        set(thread_sources
                model/win32-fd-reader.cc
                )
        set(thread_headers
                model/win32-fd-reader.h
                )
		set(winsock_libraries)
		if (NOT MSVC)#Using pragma for MSVC and the following for MinGW/Clang
			set(winsock_libraries
				wsock32
				ws2_32
			)
		endif()
        set(libraries_to_link
                ${libraries_to_link}
				${winsock_libraries}
                )
    else()
        set(thread_sources
                model/unix-fd-reader.cc
                )
        set(thread_headers
                model/unix-fd-reader.h
                )
    endif()

    set(thread_sources
            ${thread_sources}
            model/system-thread.cc
            model/unix-system-mutex.cc
            model/unix-system-condition.cc
            )

    set(thread_headers
            ${thread_headers}
            model/system-mutex.h
            model/system-thread.h
            model/system-condition.h
            )

    set(libraries_to_link
        ${libraries_to_link}
        ${CMAKE_THREAD_LIBS_INIT}
        )
endif()

#Define core lib sources
set(source_files
        ${rt_sources}
        ${osclock_sources}
        ${int64x64_sources}
        ${thread_sources}
		${valgrind_sources}
        model/time.cc
        model/event-id.cc
        model/scheduler.cc
        model/list-scheduler.cc
        model/map-scheduler.cc
        model/heap-scheduler.cc
        model/calendar-scheduler.cc
        model/event-impl.cc
        model/simulator.cc
        model/simulator-impl.cc
        model/default-simulator-impl.cc
        model/timer.cc
        model/watchdog.cc
        model/synchronizer.cc
        model/make-event.cc
        model/log.cc
        model/breakpoint.cc
        model/type-id.cc
        model/attribute-construction-list.cc
        model/object-base.cc
        model/ref-count-base.cc
        model/object.cc
        model/test.cc
        model/random-variable-stream.cc
        model/rng-seed-manager.cc
        model/rng-stream.cc
        model/command-line.cc
        model/type-name.cc
        model/attribute.cc
        model/boolean.cc
        model/integer.cc
        model/uinteger.cc
        model/enum.cc
        model/double.cc
        model/int64x64.cc
        model/string.cc
        model/pointer.cc
        model/object-ptr-container.cc
        model/object-factory.cc
        model/global-value.cc
        model/trace-source-accessor.cc
        model/config.cc
        model/callback.cc
        model/names.cc
        model/vector.cc
        model/fatal-impl.cc
        model/system-path.cc
        helper/random-variable-stream-helper.cc
        helper/event-garbage-collector.cc
        model/hash-function.cc
        model/hash-murmur3.cc
        model/hash-fnv.cc
        model/hash.cc
        model/des-metrics.cc
        )

#Define core lib headers
set (header_files
        ${rt_headers}
        ${int64x64_headers}
        ${thread_headers}
		${valgrind_headers}

        model/nstime.h
        model/event-id.h
        model/event-impl.h
        model/simulator.h
        model/simulator-impl.h
        model/default-simulator-impl.h
        model/scheduler.h
        model/list-scheduler.h
        model/map-scheduler.h
        model/heap-scheduler.h
        model/calendar-scheduler.h
        model/simulation-singleton.h
        model/singleton.h
        model/timer.h
        model/timer-impl.h
        model/watchdog.h
        model/synchronizer.h
        model/make-event.h
        model/system-wall-clock-ms.h
        model/empty.h
        model/callback.h
        model/object-base.h
        model/ref-count-base.h
        model/simple-ref-count.h
        model/type-id.h
        model/attribute-construction-list.h
        model/ptr.h
        model/object.h
        model/log.h
        model/log-macros-enabled.h
        model/log-macros-disabled.h
        model/assert.h
        model/breakpoint.h
        model/fatal-error.h
        model/test.h
        model/random-variable-stream.h
        model/rng-seed-manager.h
        model/rng-stream.h
        model/command-line.h
        model/type-name.h
        model/type-traits.h
        model/int-to-type.h
        model/attribute.h
        model/attribute-accessor-helper.h
        model/boolean.h
        model/int64x64.h
        model/int64x64-double.h
        model/integer.h
        model/uinteger.h
        model/double.h
        model/enum.h
        model/string.h
        model/pointer.h
        model/object-factory.h
        model/attribute-helper.h
        model/global-value.h
        model/traced-callback.h
        model/traced-value.h
        model/trace-source-accessor.h
        model/config.h
        model/object-ptr-container.h
        model/object-vector.h
        model/object-map.h
        model/deprecated.h
        model/abort.h
        model/names.h
        model/vector.h
        model/default-deleter.h
        model/fatal-impl.h
        model/system-path.h
        model/unused.h
        model/math.h
        helper/event-garbage-collector.h
        helper/random-variable-stream-helper.h
        model/hash-function.h
        model/hash-murmur3.h
        model/hash-fnv.h
        model/hash.h
        model/non-copyable.h
        model/build-profile.h
        model/des-metrics.h
        )

set(test_sources
        test/attribute-test-suite.cc
        test/build-profile-test-suite.cc
        test/callback-test-suite.cc
        test/command-line-test-suite.cc
        test/config-test-suite.cc
        test/event-garbage-collector-test-suite.cc
        test/global-value-test-suite.cc
        test/hash-test-suite.cc
        test/int64x64-test-suite.cc
        test/many-uniform-random-variables-one-get-value-call-test-suite.cc
        test/names-test-suite.cc
        test/object-test-suite.cc
        test/one-uniform-random-variable-many-get-value-calls-test-suite.cc
        test/ptr-test-suite.cc
        test/sample-test-suite.cc
        test/simulator-test-suite.cc
        test/threaded-test-suite.cc
        test/time-test-suite.cc
        test/timer-test-suite.cc
        test/traced-callback-test-suite.cc
        test/type-id-test-suite.cc
        test/watchdog-test-suite.cc
        ${gsl_test_sources}
        )

#Build core lib
build_lib("${name}" "${source_files}" "${header_files}" "${libraries_to_link}" "${test_sources}")


<|MERGE_RESOLUTION|>--- conflicted
+++ resolved
@@ -35,11 +35,7 @@
 endif()
 
 set(osclock_sources)
-<<<<<<< HEAD
-if (${WIN32})
-=======
 if (WIN32)
->>>>>>> 63677910
     set(osclock_sources
             model/win32-system-wall-clock-ms.cc
             )
@@ -73,13 +69,6 @@
             )
 endif()
 
-<<<<<<< HEAD
-set(thread_sources)
-set(thread_headers)
-
-if (${THREADS_FOUND})
-    if(${WIN32})
-=======
 
 
 set(valgrind_sources)
@@ -96,7 +85,6 @@
 
 if (${THREADS_FOUND})
     if(WIN32)
->>>>>>> 63677910
         set(thread_sources
                 model/win32-fd-reader.cc
                 )
