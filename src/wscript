--- conflicted
+++ resolved
@@ -41,12 +41,9 @@
     'devices/mesh/flame',
     'applications/ping6',
     'applications/radvd',
-<<<<<<< HEAD
-    'contrib/flow-monitor',
-=======
     'test/ns3tcp',
     'test/ns3wifi',
->>>>>>> a9b0bc85
+    'contrib/flow-monitor',
     )
 
 def set_options(opt):
