/* -*- Mode: C++; c-file-style: "gnu"; indent-tabs-mode:nil; -*- */
/*
 * Copyright (c) 2007 INRIA
 * All rights reserved.
 *
 * This program is free software; you can redistribute it and/or modify
 * it under the terms of the GNU General Public License version 2 as
 * published by the Free Software Foundation;
 *
 * This program is distributed in the hope that it will be useful,
 * but WITHOUT ANY WARRANTY; without even the implied warranty of
 * MERCHANTABILITY or FITNESS FOR A PARTICULAR PURPOSE.  See the
 * GNU General Public License for more details.
 *
 * You should have received a copy of the GNU General Public License
 * along with this program; if not, write to the Free Software
 * Foundation, Inc., 59 Temple Place, Suite 330, Boston, MA  02111-1307  USA
 *
 * Authors: 
 *  Mathieu Lacage <mathieu.lacage@sophia.inria.fr>,
 */

#include "ns3/log.h"
#include "ns3/net-device.h"
#include "ns3/node.h"
#include "ns3/mac48-address.h"
#include "ns3/packet.h"
#include "ipv4-loopback-interface.h"
#include "ipv4-l3-protocol.h"

NS_LOG_COMPONENT_DEFINE ("Ipv4LoopbackInterface");

namespace ns3 {

Ipv4LoopbackInterface::Ipv4LoopbackInterface (Ptr<Node> node)
  : Ipv4Interface (0),
    m_node (node)
{
  NS_LOG_FUNCTION;
}

Ipv4LoopbackInterface::~Ipv4LoopbackInterface ()
{
  NS_LOG_FUNCTION;
}

void 
Ipv4LoopbackInterface::SendTo (Ptr<Packet> packet, Ipv4Address dest)
{
  NS_LOG_FUNCTION;
<<<<<<< HEAD
  NS_LOG_PARAMS (this << &packet << dest);
=======
  NS_LOG_PARAM ("(" << packet << ", " << dest << ")");
>>>>>>> bb9c35ff

  Ptr<Ipv4L3Protocol> ipv4 = 
    m_node->QueryInterface<Ipv4L3Protocol> (Ipv4L3Protocol::iid);

  ipv4->Receive (0, packet, Ipv4L3Protocol::PROT_NUMBER, 
                 Mac48Address ("ff:ff:ff:ff:ff:ff"));
}

}//namespace ns3<|MERGE_RESOLUTION|>--- conflicted
+++ resolved
@@ -48,11 +48,7 @@
 Ipv4LoopbackInterface::SendTo (Ptr<Packet> packet, Ipv4Address dest)
 {
   NS_LOG_FUNCTION;
-<<<<<<< HEAD
-  NS_LOG_PARAMS (this << &packet << dest);
-=======
-  NS_LOG_PARAM ("(" << packet << ", " << dest << ")");
->>>>>>> bb9c35ff
+  NS_LOG_PARAMS (this << packet << dest);
 
   Ptr<Ipv4L3Protocol> ipv4 = 
     m_node->QueryInterface<Ipv4L3Protocol> (Ipv4L3Protocol::iid);
