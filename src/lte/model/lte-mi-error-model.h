--- conflicted
+++ resolved
@@ -118,23 +118,10 @@
   */  
   static double GetPcfichPdcchError (const SpectrumValue& sinr);
 
-<<<<<<< HEAD
-
-//private:
-
-
-=======
-  /**
-  * \brief load error-model data from the input json file
-  *
-  *
-  */
-  static void LoadErrorData();
 
 private:
   static bool errorDataLoaded; 
   static double scalingCoeffQpsk, scalingCoeff16qam, scalingCoeff64qam;
->>>>>>> f9befe97
 
 };
 
