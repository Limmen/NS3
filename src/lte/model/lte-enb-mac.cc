/* -*-  Mode: C++; c-file-style: "gnu"; indent-tabs-mode:nil; -*- */
/*
 * Copyright (c) 2011 Centre Tecnologic de Telecomunicacions de Catalunya (CTTC)
 *
 * This program is free software; you can redistribute it and/or modify
 * it under the terms of the GNU General Public License version 2 as
 * published by the Free Software Foundation;
 *
 * This program is distributed in the hope that it will be useful,
 * but WITHOUT ANY WARRANTY; without even the implied warranty of
 * MERCHANTABILITY or FITNESS FOR A PARTICULAR PURPOSE.  See the
 * GNU General Public License for more details.
 *
 * You should have received a copy of the GNU General Public License
 * along with this program; if not, write to the Free Software
 * Foundation, Inc., 59 Temple Place, Suite 330, Boston, MA  02111-1307  USA
 *
 * Author: Marco Miozzo <marco.miozzo@cttc.es>
 *         Nicola Baldo  <nbaldo@cttc.es>
 * Modified by:
 *          Danilo Abrignani <danilo.abrignani@unibo.it> (Carrier Aggregation - GSoC 2015)
 *          Biljana Bojovic <biljana.bojovic@cttc.es> (Carrier Aggregation)
 */


#include <ns3/log.h>
#include <ns3/pointer.h>
#include <ns3/packet.h>
#include <ns3/simulator.h>

#include "lte-amc.h"
#include "lte-control-messages.h"
#include "lte-enb-net-device.h"
#include "lte-ue-net-device.h"

#include <ns3/lte-enb-mac.h>
#include <ns3/lte-radio-bearer-tag.h>
#include <ns3/lte-ue-phy.h>

#include "ns3/lte-mac-sap.h"
#include "ns3/lte-enb-cmac-sap.h"
#include <ns3/lte-common.h>
#include <cinttypes>
#include <cstdint>
#include <bitset> //binary bitstream
#include <fstream>



namespace ns3 {

NS_LOG_COMPONENT_DEFINE ("LteEnbMac");

NS_OBJECT_ENSURE_REGISTERED (LteEnbMac);


std::vector<int> LteEnbMac::nonDSAChannels;
#ifdef NS3_PYTORCH
    torch::jit::script::Module LteEnbMac::nn_module;
    int LteEnbMac::nn_width = 800;
    int LteEnbMac::nn_num_slices = 10;
#endif



// //////////////////////////////////////
// member SAP forwarders
// //////////////////////////////////////


/// EnbMacMemberLteEnbCmacSapProvider class
class EnbMacMemberLteEnbCmacSapProvider : public LteEnbCmacSapProvider
{
public:
  /**
   * Constructor
   *
   * \param mac the MAC
   */
  EnbMacMemberLteEnbCmacSapProvider (LteEnbMac* mac);

  // inherited from LteEnbCmacSapProvider
  virtual void ConfigureMac (uint8_t ulBandwidth, uint8_t dlBandwidth);
  virtual void AddUe (uint16_t rnti);
  virtual void RemoveUe (uint16_t rnti);
  virtual void AddLc (LcInfo lcinfo, LteMacSapUser* msu);
  virtual void ReconfigureLc (LcInfo lcinfo);
  virtual void ReleaseLc (uint16_t rnti, uint8_t lcid);
  virtual void UeUpdateConfigurationReq (UeConfig params);
  virtual RachConfig GetRachConfig ();
  virtual AllocateNcRaPreambleReturnValue AllocateNcRaPreamble (uint16_t rnti);


private:
  LteEnbMac* m_mac; ///< the MAC
};


EnbMacMemberLteEnbCmacSapProvider::EnbMacMemberLteEnbCmacSapProvider (LteEnbMac* mac)
  : m_mac (mac)
{
}

void
EnbMacMemberLteEnbCmacSapProvider::ConfigureMac (uint8_t ulBandwidth, uint8_t dlBandwidth)
{
  m_mac->DoConfigureMac (ulBandwidth, dlBandwidth);
}

void
EnbMacMemberLteEnbCmacSapProvider::AddUe (uint16_t rnti)
{
  m_mac->DoAddUe (rnti);
}

void
EnbMacMemberLteEnbCmacSapProvider::RemoveUe (uint16_t rnti)
{
  m_mac->DoRemoveUe (rnti);
}

void
EnbMacMemberLteEnbCmacSapProvider::AddLc (LcInfo lcinfo, LteMacSapUser* msu)
{
  m_mac->DoAddLc (lcinfo, msu);
}

void
EnbMacMemberLteEnbCmacSapProvider::ReconfigureLc (LcInfo lcinfo)
{
  m_mac->DoReconfigureLc (lcinfo);
}

void
EnbMacMemberLteEnbCmacSapProvider::ReleaseLc (uint16_t rnti, uint8_t lcid)
{
  m_mac->DoReleaseLc (rnti, lcid);
}

void
EnbMacMemberLteEnbCmacSapProvider::UeUpdateConfigurationReq (UeConfig params)
{
  m_mac->DoUeUpdateConfigurationReq (params);
}

LteEnbCmacSapProvider::RachConfig
EnbMacMemberLteEnbCmacSapProvider::GetRachConfig ()
{
  return m_mac->DoGetRachConfig ();
}

LteEnbCmacSapProvider::AllocateNcRaPreambleReturnValue
EnbMacMemberLteEnbCmacSapProvider::AllocateNcRaPreamble (uint16_t rnti)
{
  return m_mac->DoAllocateNcRaPreamble (rnti);
}


/// EnbMacMemberFfMacSchedSapUser class
class EnbMacMemberFfMacSchedSapUser : public FfMacSchedSapUser
{
public:
  /**
   * Constructor
   *
   * \param mac the MAC
   */
  EnbMacMemberFfMacSchedSapUser (LteEnbMac* mac);


  virtual void SchedDlConfigInd (const struct SchedDlConfigIndParameters& params);
  virtual void SchedUlConfigInd (const struct SchedUlConfigIndParameters& params);
private:
  LteEnbMac* m_mac; ///< the MAC
};


EnbMacMemberFfMacSchedSapUser::EnbMacMemberFfMacSchedSapUser (LteEnbMac* mac)
  : m_mac (mac)
{
}


void
EnbMacMemberFfMacSchedSapUser::SchedDlConfigInd (const struct SchedDlConfigIndParameters& params)
{
  m_mac->DoSchedDlConfigInd (params);
}



void
EnbMacMemberFfMacSchedSapUser::SchedUlConfigInd (const struct SchedUlConfigIndParameters& params)
{
  m_mac->DoSchedUlConfigInd (params);
}


/// EnbMacMemberFfMacCschedSapUser class
class EnbMacMemberFfMacCschedSapUser : public FfMacCschedSapUser
{
public:
  /**
   * Constructor
   *
   * \param mac the MAC
   */
  EnbMacMemberFfMacCschedSapUser (LteEnbMac* mac);

  virtual void CschedCellConfigCnf (const struct CschedCellConfigCnfParameters& params);
  virtual void CschedUeConfigCnf (const struct CschedUeConfigCnfParameters& params);
  virtual void CschedLcConfigCnf (const struct CschedLcConfigCnfParameters& params);
  virtual void CschedLcReleaseCnf (const struct CschedLcReleaseCnfParameters& params);
  virtual void CschedUeReleaseCnf (const struct CschedUeReleaseCnfParameters& params);
  virtual void CschedUeConfigUpdateInd (const struct CschedUeConfigUpdateIndParameters& params);
  virtual void CschedCellConfigUpdateInd (const struct CschedCellConfigUpdateIndParameters& params);

private:
  LteEnbMac* m_mac; ///< the MAC
};


EnbMacMemberFfMacCschedSapUser::EnbMacMemberFfMacCschedSapUser (LteEnbMac* mac)
  : m_mac (mac)
{
}

void
EnbMacMemberFfMacCschedSapUser::CschedCellConfigCnf (const struct CschedCellConfigCnfParameters& params)
{
  m_mac->DoCschedCellConfigCnf (params);
}

void
EnbMacMemberFfMacCschedSapUser::CschedUeConfigCnf (const struct CschedUeConfigCnfParameters& params)
{
  m_mac->DoCschedUeConfigCnf (params);
}

void
EnbMacMemberFfMacCschedSapUser::CschedLcConfigCnf (const struct CschedLcConfigCnfParameters& params)
{
  m_mac->DoCschedLcConfigCnf (params);
}

void
EnbMacMemberFfMacCschedSapUser::CschedLcReleaseCnf (const struct CschedLcReleaseCnfParameters& params)
{
  m_mac->DoCschedLcReleaseCnf (params);
}

void
EnbMacMemberFfMacCschedSapUser::CschedUeReleaseCnf (const struct CschedUeReleaseCnfParameters& params)
{
  m_mac->DoCschedUeReleaseCnf (params);
}

void
EnbMacMemberFfMacCschedSapUser::CschedUeConfigUpdateInd (const struct CschedUeConfigUpdateIndParameters& params)
{
  m_mac->DoCschedUeConfigUpdateInd (params);
}

void
EnbMacMemberFfMacCschedSapUser::CschedCellConfigUpdateInd (const struct CschedCellConfigUpdateIndParameters& params)
{
  m_mac->DoCschedCellConfigUpdateInd (params);
}



/// ---------- PHY-SAP
class EnbMacMemberLteEnbPhySapUser : public LteEnbPhySapUser
{
public:
  /**
   * Constructor
   *
   * \param mac the MAC
   */
  EnbMacMemberLteEnbPhySapUser (LteEnbMac* mac);

  // inherited from LteEnbPhySapUser
  virtual void ReceivePhyPdu (Ptr<Packet> p);
  virtual void SubframeIndication (uint32_t frameNo, uint32_t subframeNo);
  virtual void ReceiveLteControlMessage (Ptr<LteControlMessage> msg);
  virtual void ReceiveRachPreamble (uint32_t prachId);
  virtual void UlCqiReport (FfMacSchedSapProvider::SchedUlCqiInfoReqParameters ulcqi);
  virtual void UlInfoListElementHarqFeeback (UlInfoListElement_s params);
  virtual void DlInfoListElementHarqFeeback (DlInfoListElement_s params);

private:
  LteEnbMac* m_mac; ///< the MAC
};

EnbMacMemberLteEnbPhySapUser::EnbMacMemberLteEnbPhySapUser (LteEnbMac* mac) : m_mac (mac)
{
}


void
EnbMacMemberLteEnbPhySapUser::ReceivePhyPdu (Ptr<Packet> p)
{
  m_mac->DoReceivePhyPdu (p);
}

void
EnbMacMemberLteEnbPhySapUser::SubframeIndication (uint32_t frameNo, uint32_t subframeNo)
{
  m_mac->DoSubframeIndication (frameNo, subframeNo);
}

void
EnbMacMemberLteEnbPhySapUser::ReceiveLteControlMessage (Ptr<LteControlMessage> msg)
{
  m_mac->DoReceiveLteControlMessage (msg);
}

void
EnbMacMemberLteEnbPhySapUser::ReceiveRachPreamble (uint32_t prachId)
{
  m_mac->DoReceiveRachPreamble (prachId);
}

void
EnbMacMemberLteEnbPhySapUser::UlCqiReport (FfMacSchedSapProvider::SchedUlCqiInfoReqParameters ulcqi)
{
  m_mac->DoUlCqiReport (ulcqi);
}

void
EnbMacMemberLteEnbPhySapUser::UlInfoListElementHarqFeeback (UlInfoListElement_s params)
{
  m_mac->DoUlInfoListElementHarqFeeback (params);
}

void
EnbMacMemberLteEnbPhySapUser::DlInfoListElementHarqFeeback (DlInfoListElement_s params)
{
  m_mac->DoDlInfoListElementHarqFeeback (params);
}


// //////////////////////////////////////
// generic LteEnbMac methods
// //////////////////////////////////////


TypeId
LteEnbMac::GetTypeId (void)
{
  static TypeId tid = TypeId ("ns3::LteEnbMac")
    .SetParent<Object> ()
    .SetGroupName("Lte")
    .AddConstructor<LteEnbMac> ()
    .AddAttribute ("NumberOfRaPreambles",
                   "how many random access preambles are available for the contention based RACH process",
                   UintegerValue (52),
                   MakeUintegerAccessor (&LteEnbMac::m_numberOfRaPreambles),
                   MakeUintegerChecker<uint8_t> (4, 64))
    .AddAttribute ("PreambleTransMax",
                   "Maximum number of random access preamble transmissions",
                   UintegerValue (50),
                   MakeUintegerAccessor (&LteEnbMac::m_preambleTransMax),
                   MakeUintegerChecker<uint8_t> (3, 200))
    .AddAttribute ("RaResponseWindowSize",
                   "length of the window (in TTIs) for the reception of the random access response (RAR); the resulting RAR timeout is this value + 3 ms",
                   UintegerValue (3),
                   MakeUintegerAccessor (&LteEnbMac::m_raResponseWindowSize),
                   MakeUintegerChecker<uint8_t> (2, 10))
<<<<<<< HEAD
    .AddAttribute ("ConnEstFailCount",
                   "how many time T300 timer can expire on the same cell",
                   UintegerValue (1),
                   MakeUintegerAccessor (&LteEnbMac::m_connEstFailCount),
                   MakeUintegerChecker<uint8_t> (1, 4))
=======
    .AddAttribute ("ComponentCarrierId",
                   "ComponentCarrier Id, needed to reply on the appropriate sap.",
                   UintegerValue (0),
                   MakeUintegerAccessor (&LteEnbMac::m_componentCarrierId),
                   MakeUintegerChecker<uint8_t> (0,4))
    .AddAttribute("FusionAlgorithm",
                  "Fusion algorithm for the collaborative sensing merge function",
                  UintegerValue(3),
                  MakeUintegerAccessor(&LteEnbMac::FusionAlgorithm),
                  MakeUintegerChecker<uint8_t> (1,50))//Increment range if you create new fusion algorithms
    .AddAttribute("SpectrumSensing",
                  "Set if spectrum sensing should be used or not",
                  BooleanValue(true),
                  MakeBooleanAccessor(&LteEnbMac::spectrumSensing),
                  MakeBooleanChecker())
>>>>>>> f9befe97
    .AddTraceSource ("DlScheduling",
                     "Information regarding DL scheduling.",
                     MakeTraceSourceAccessor (&LteEnbMac::m_dlScheduling),
                     "ns3::LteEnbMac::DlSchedulingTracedCallback")
    .AddTraceSource ("UlScheduling",
                     "Information regarding UL scheduling.",
                     MakeTraceSourceAccessor (&LteEnbMac::m_ulScheduling),
                     "ns3::LteEnbMac::UlSchedulingTracedCallback")

  ;

  return tid;
}


LteEnbMac::LteEnbMac ():
m_ccmMacSapUser (0)
{
  NS_LOG_FUNCTION (this);
  m_macSapProvider = new EnbMacMemberLteMacSapProvider<LteEnbMac> (this);
  m_cmacSapProvider = new EnbMacMemberLteEnbCmacSapProvider (this);
  m_schedSapUser = new EnbMacMemberFfMacSchedSapUser (this);
  m_cschedSapUser = new EnbMacMemberFfMacCschedSapUser (this);
  m_enbPhySapUser = new EnbMacMemberLteEnbPhySapUser (this);
  m_ccmMacSapProvider = new MemberLteCcmMacSapProvider<LteEnbMac> (this);

  //if(spectrumSensing)
  //{
      unexpectedChannelAccessBitmap.emplace(0, std::map <uint64_t, std::vector<std::vector<bool>>> ());
      unexpectedChannelAccessBitmap.at(0).emplace(0, std::vector<std::vector<bool>>(4));
      for(auto & channelReg : unexpectedChannelAccessBitmap.at(0).at(0))
          channelReg = std::vector<bool>(3);

#ifdef NS3_PYTORCH

    //Prepare neural network for fusion
      std::string fusion_model = PROJECT_SOURCE_PATH"/scratch/fusion_model.pt";

      LteEnbMac::nn_module = torch::jit::load(fusion_model);

      //Initialize slice
      for (int i = 0; i < nn_num_slices; i++)
          nn_encodedDataSlice.push_back(std::vector<float>(nn_width));

      falseNegativeFile.open("falseNegativeInputs.txt");
#endif
      //Prepare kalman filter for fusion
      int n = 4; // Number of states
      int m = 80; // Number of measurements
      double dt = 1.0 / 100; // Time step

      Eigen::MatrixXd A(n, n); // System dynamics matrix
      Eigen::MatrixXd C(m, n); // Output matrix
      Eigen::MatrixXd Q(n, n); // Process noise covariance
      Eigen::MatrixXd R(m, m); // Measurement noise covariance
      Eigen::MatrixXd P(n, n); // Estimate error covariance

      // Discrete LTI projectile motion, measuring position only
      A << 1, dt, 0, 0, 0, 1, dt, 0, 0, 0, 1, dt, dt, 0, 0, 1;
      for (int col = 0; col < m; col++)
          for (int row = 0; row < n; row++)
              C(col, row) = 0;

      // Reasonable covariance matrices
      for (int col = 0; col < n; col++)
          for (int row = 0; row < n; row++)
          {
              Q(col, row) = (col == row) ? 0.5 : 0;
              P(col, row) = (col == row) ? 0.1 : 10;
          }
      for (int col = 0; col < n; col++)
          for (int row = 0; row < n; row++)
              R(col, row) = 5;

      //std::cout << "A: \n" << A << std::endl;
      //std::cout << "C: \n" << C << std::endl;
      //std::cout << "Q: \n" << Q << std::endl;
      //std::cout << "R: \n" << R << std::endl;
      //std::cout << "P: \n" << P << std::endl;

      // Construct the filter
      kf = KalmanFilter(dt, A, C, Q, R, P);

      // Best guess of initial states
      Eigen::VectorXd x0(n);
      for (int i = 0; i < n; i++)
          x0(i) = 0.0;
      kf.init(0, x0);
  //}
}


LteEnbMac::~LteEnbMac ()
{
  NS_LOG_FUNCTION (this);
  //print sensing list

  if (spectrumSensing)
  {
      falseNegativeFile.close();
      std::ofstream sensing_list_file;
      sensing_list_file.open("sensing_list.txt");

      std::vector<int> puSubframePresence(4);
      std::map<uint16_t, uint64_t> sensingUesAndEventsMap;
      for (auto&&[frame, subframeMap]: channelOccupation)
      {
          //sensing_list_file << "frame " << frame << " reported \n{";
          for (auto&&[subframe, ueMap]: subframeMap)
          {
              std::vector<uint32_t> subframePresence = {0, 0, 0, 0};
              //sensing_list_file << "\n\tsubframe " << subframe << " reported \n\t[";
              for (auto&&[ue, cognitiveReg]: ueMap)
              {
                  //Prepare bitmap for sensed stuff
                  int k = 0;
                  int numRbsPerChannel = (bandwidth / cognitiveReg.UnexpectedAccess_FalseAlarm_FalseNegBitmap.size()) + 1;
                  int i = 0;
                  uint64_t sensedBitmap = 0;
                  for (int k = bandwidth; k > 0; k -= numRbsPerChannel, i++)
                  {
                      if (k < numRbsPerChannel)
                          numRbsPerChannel = k;

                      if (!cognitiveReg.UnexpectedAccess_FalseAlarm_FalseNegBitmap[i][0])
                          continue;

                      uint64_t sensedBitmapChannel = 0;
                      for (int j = 0; j < numRbsPerChannel; j++)
                      {
                          sensedBitmapChannel |= ((uint64_t) 0x01) << j;
                      }
                      sensedBitmap |= (sensedBitmapChannel << (bandwidth - k));
                  }
                  //Print sensedBitmap
                  //sensing_list_file << "\n\t\t UE " << ue << " reported bitmap " << std::bitset<50>(sensedBitmap) << " in frame " << cognitiveReg.SensedFrameNo << " and subframe "
                  //                  << cognitiveReg.SensedSubframeNo;
                  if (sensingUesAndEventsMap.find(ue) == sensingUesAndEventsMap.end())
                      sensingUesAndEventsMap.emplace(ue, 0);
                  sensingUesAndEventsMap.at(ue) += 1;

                  for (int subchannel = 0; subchannel < 4; subchannel++)
                      subframePresence[subchannel] |= cognitiveReg.PU_presence_V[subchannel];
              }

              //sensing_list_file << "\n\t]";
              for (int subchannel = 0; subchannel < 4; subchannel++)
                  if (subframePresence[subchannel] != 0)
                      puSubframePresence[subchannel] += 1;
          }
          //sensing_list_file << "\n}";
      }

      for (auto &&[ue, events]: sensingUesAndEventsMap)
      {
          //sensing_list_file << "\nue " << ue << " reported " << events << " sensing events";
      }


      std::vector<int> totalFusions(4);
      std::vector<int> falseAlarmBitmapReports(4);
      std::vector<int> falseNegativeFusions(4);
      for (auto&&[frame, subframeMap]: unexpectedChannelAccessBitmap)
      {
          for (auto&&[subframe, bitmap]: subframeMap)
          {
              //Bitmap[0] contains the bitmap itself
              //Bitmap[1] contains the false positive bitmap
              //Bitmap[2] contains the false negative bitmap

              int k = 0;
              int numRbsPerChannel = (bandwidth / bitmap.size()) + 1;
              int i = 0;
              uint64_t sensedBitmap = 0;
              for (int k = bandwidth; k > 0; k -= numRbsPerChannel, i++)
              {
                  if (k < numRbsPerChannel)
                      numRbsPerChannel = k;

                  if (!bitmap[i][0])
                      continue;

                  uint64_t sensedBitmapChannel = 0;
                  for (int j = 0; j < numRbsPerChannel; j++)
                  {
                      sensedBitmapChannel |= ((uint64_t) 0x01) << j;
                  }
                  sensedBitmap |= (sensedBitmapChannel << (bandwidth - k));
              }
              //sensing_list_file << "\nframe\t" << frame << "\tsubframe\t" << subframe << "\treported\t" << std::bitset<50>(sensedBitmap);

              for (int subchannel = 0; subchannel < 4; subchannel++)
              {
                  totalFusions[subchannel] += 1;
                  falseAlarmBitmapReports[subchannel] += bitmap[subchannel][1];
                  falseNegativeFusions[subchannel] += bitmap[subchannel][2];
              }
          }
      }

      for (int subchannel = 0; subchannel < 4; subchannel++)
      {
          sensing_list_file << "\n\nFor subchannel " << subchannel << ":";
          sensing_list_file << "\nFrom " << totalFusions[subchannel] << " fusions,";
          sensing_list_file << " " << falseAlarmBitmapReports[subchannel] << " were false positive and";
          sensing_list_file << " " << falseNegativeFusions[subchannel] << " were false negative.";
          sensing_list_file << "\nTotal false positives were "
                            << 100 * (double) falseAlarmBitmapReports[subchannel] / ((double) totalFusions[subchannel] - (double) puSubframePresence[subchannel]) << "% ("
                            << (double) falseAlarmBitmapReports[subchannel] << ") of " << ((double) totalFusions[subchannel] - (double) puSubframePresence[subchannel])
                            << " subframes.";
          sensing_list_file << "\nTotal false negatives were " << 100 * (double) falseNegativeFusions[subchannel] / (double) puSubframePresence[subchannel] << "% ("
                            << (double) falseNegativeFusions[subchannel] << ") of " << (double) puSubframePresence[subchannel] << " subframes.";
      }
      sensing_list_file << std::endl;

  }
}

void
LteEnbMac::DoDispose ()
{
  NS_LOG_FUNCTION (this);
  m_dlCqiReceived.clear ();
  m_ulCqiReceived.clear ();
  m_ulCeReceived.clear ();
  m_dlInfoListReceived.clear ();
  m_ulInfoListReceived.clear ();
  m_miDlHarqProcessesPackets.clear ();
  delete m_macSapProvider;
  delete m_cmacSapProvider;
  delete m_schedSapUser;
  delete m_cschedSapUser;
  delete m_enbPhySapUser;
  delete m_ccmMacSapProvider;
}

void
LteEnbMac::SetComponentCarrierId (uint8_t index)
{
  m_componentCarrierId = index;
}

void
LteEnbMac::SetFfMacSchedSapProvider (FfMacSchedSapProvider* s)
{
  m_schedSapProvider = s;
}

FfMacSchedSapUser*
LteEnbMac::GetFfMacSchedSapUser (void)
{
  return m_schedSapUser;
}

void
LteEnbMac::SetFfMacCschedSapProvider (FfMacCschedSapProvider* s)
{
  m_cschedSapProvider = s;
}

FfMacCschedSapUser*
LteEnbMac::GetFfMacCschedSapUser (void)
{
  return m_cschedSapUser;
}



void
LteEnbMac::SetLteMacSapUser (LteMacSapUser* s)
{
  m_macSapUser = s;
}

LteMacSapProvider*
LteEnbMac::GetLteMacSapProvider (void)
{
  return m_macSapProvider;
}

void
LteEnbMac::SetLteEnbCmacSapUser (LteEnbCmacSapUser* s)
{
  m_cmacSapUser = s;
}

LteEnbCmacSapProvider*
LteEnbMac::GetLteEnbCmacSapProvider (void)
{
  return m_cmacSapProvider;
}

void
LteEnbMac::SetLteEnbPhySapProvider (LteEnbPhySapProvider* s)
{
  m_enbPhySapProvider = s;
}


LteEnbPhySapUser*
LteEnbMac::GetLteEnbPhySapUser ()
{
  return m_enbPhySapUser;
}

void
LteEnbMac::SetLteCcmMacSapUser (LteCcmMacSapUser* s)
{
  m_ccmMacSapUser = s;
}


LteCcmMacSapProvider*
LteEnbMac::GetLteCcmMacSapProvider ()
{
  return m_ccmMacSapProvider;
}

void
LteEnbMac::DoSubframeIndication (uint32_t frameNo, uint32_t subframeNo)
{
  NS_LOG_FUNCTION (this << " EnbMac - frame " << frameNo << " subframe " << subframeNo);

  // Store current frame / subframe number
  m_frameNo = frameNo;
  m_subframeNo = subframeNo;


  // --- DOWNLINK ---
  // Send Dl-CQI info to the scheduler
  if (m_dlCqiReceived.size () > 0)
    {
      FfMacSchedSapProvider::SchedDlCqiInfoReqParameters dlcqiInfoReq;
      dlcqiInfoReq.m_sfnSf = ((0x3FF & frameNo) << 4) | (0xF & subframeNo);
      dlcqiInfoReq.m_cqiList.insert (dlcqiInfoReq.m_cqiList.begin (), m_dlCqiReceived.begin (), m_dlCqiReceived.end ());
      tempCqi.clear();
      tempCqi.insert(tempCqi.begin(), m_dlCqiReceived.begin(), m_dlCqiReceived.end());
      m_dlCqiReceived.erase (m_dlCqiReceived.begin (), m_dlCqiReceived.end ());
      m_schedSapProvider->SchedDlCqiInfoReq (dlcqiInfoReq);
    }

  if (!m_receivedRachPreambleCount.empty ())
    {
      // process received RACH preambles and notify the scheduler
      FfMacSchedSapProvider::SchedDlRachInfoReqParameters rachInfoReqParams;
      NS_ASSERT (subframeNo > 0 && subframeNo <= 10); // subframe in 1..10
      for (std::map<uint8_t, uint32_t>::const_iterator it = m_receivedRachPreambleCount.begin ();
           it != m_receivedRachPreambleCount.end ();
           ++it)
        {
          NS_LOG_INFO (this << " preambleId " << (uint32_t) it->first << ": " << it->second << " received");
          NS_ASSERT (it->second != 0);
          if (it->second > 1)
            {
              NS_LOG_INFO ("preambleId " << (uint32_t) it->first << ": collision");
              // in case of collision we assume that no preamble is
              // successfully received, hence no RAR is sent
            }
          else
            {
              uint16_t rnti;
              std::map<uint8_t, NcRaPreambleInfo>::iterator jt = m_allocatedNcRaPreambleMap.find (it->first);
              if (jt != m_allocatedNcRaPreambleMap.end ())
                {
                  rnti = jt->second.rnti;
                  NS_LOG_INFO ("preambleId previously allocated for NC based RA, RNTI =" << (uint32_t) rnti << ", sending RAR");

                }
              else
                {
                  rnti = m_cmacSapUser->AllocateTemporaryCellRnti ();
                  NS_LOG_INFO ("preambleId " << (uint32_t) it->first << ": allocated T-C-RNTI " << (uint32_t) rnti << ", sending RAR");
                }

              RachListElement_s rachLe;
              rachLe.m_rnti = rnti;
              rachLe.m_estimatedSize = 144; // to be confirmed
              rachInfoReqParams.m_rachList.push_back (rachLe);
              m_rapIdRntiMap.insert (std::pair <uint16_t, uint32_t> (rnti, it->first));
            }
        }
      m_schedSapProvider->SchedDlRachInfoReq (rachInfoReqParams);
      m_receivedRachPreambleCount.clear ();
    }

  // Get downlink transmission opportunities
  uint32_t dlSchedFrameNo = m_frameNo;
  uint32_t dlSchedSubframeNo = m_subframeNo;
  //   NS_LOG_DEBUG (this << " sfn " << frameNo << " sbfn " << subframeNo);
  if (dlSchedSubframeNo + m_macChTtiDelay > 10)
    {
      dlSchedFrameNo++;
      dlSchedSubframeNo = (dlSchedSubframeNo + m_macChTtiDelay) % 10;
    }
  else
    {
      dlSchedSubframeNo = dlSchedSubframeNo + m_macChTtiDelay;
    }
  FfMacSchedSapProvider::SchedDlTriggerReqParameters dlparams;
  dlparams.m_sfnSf = ((0x3FF & dlSchedFrameNo) << 4) | (0xF & dlSchedSubframeNo);

  // Forward DL HARQ feebacks collected during last TTI
  if (m_dlInfoListReceived.size () > 0)
    {
      dlparams.m_dlInfoList = m_dlInfoListReceived;
      // empty local buffer
      m_dlInfoListReceived.clear ();
    }

  dlparams.sensedBitmap = 0;
  if (spectrumSensing)
  {
      //Cognitive engine has to check channelOccupation and decide whether to flag or not specific RBs
      bool senseRBs = false;
      dlparams.sensedBitmap = mergeSensingReports(FusionAlgorithm, senseRBs);

      for (auto &channel: nonDSAChannels)
      {
          dlparams.sensedBitmap |= (uint64_t) 0x01fff << channel;
      }
      dlparams.sensedBitmap &= (uint64_t) 0x03ffffffffffff;
  }

    //Calls for the scheduler
  m_schedSapProvider->SchedDlTriggerReq (dlparams);


  // --- UPLINK ---
  // Send UL-CQI info to the scheduler
  for (uint16_t i = 0; i < m_ulCqiReceived.size (); i++)
    {
      if (subframeNo > 1)
        {
          m_ulCqiReceived.at (i).m_sfnSf = ((0x3FF & frameNo) << 4) | (0xF & (subframeNo - 1));
        }
      else
        {
          m_ulCqiReceived.at (i).m_sfnSf = ((0x3FF & (frameNo - 1)) << 4) | (0xF & 10);
        }
      m_schedSapProvider->SchedUlCqiInfoReq (m_ulCqiReceived.at (i));
    }
    m_ulCqiReceived.clear ();

  // Send BSR reports to the scheduler
  if (m_ulCeReceived.size () > 0)
    {
      FfMacSchedSapProvider::SchedUlMacCtrlInfoReqParameters ulMacReq;
      ulMacReq.m_sfnSf = ((0x3FF & frameNo) << 4) | (0xF & subframeNo);
      ulMacReq.m_macCeList.insert (ulMacReq.m_macCeList.begin (), m_ulCeReceived.begin (), m_ulCeReceived.end ());
      m_ulCeReceived.erase (m_ulCeReceived.begin (), m_ulCeReceived.end ());
      m_schedSapProvider->SchedUlMacCtrlInfoReq (ulMacReq);
    }


  // Get uplink transmission opportunities
  uint32_t ulSchedFrameNo = m_frameNo;
  uint32_t ulSchedSubframeNo = m_subframeNo;
  //   NS_LOG_DEBUG (this << " sfn " << frameNo << " sbfn " << subframeNo);
  if (ulSchedSubframeNo + (m_macChTtiDelay + UL_PUSCH_TTIS_DELAY) > 10)
    {
      ulSchedFrameNo++;
      ulSchedSubframeNo = (ulSchedSubframeNo + (m_macChTtiDelay + UL_PUSCH_TTIS_DELAY)) % 10;
    }
  else
    {
      ulSchedSubframeNo = ulSchedSubframeNo + (m_macChTtiDelay + UL_PUSCH_TTIS_DELAY);
    }
  FfMacSchedSapProvider::SchedUlTriggerReqParameters ulparams;
  ulparams.m_sfnSf = ((0x3FF & ulSchedFrameNo) << 4) | (0xF & ulSchedSubframeNo);

  // Forward DL HARQ feebacks collected during last TTI
  if (m_ulInfoListReceived.size () > 0)
    {
     ulparams.m_ulInfoList = m_ulInfoListReceived;
      // empty local buffer
      m_ulInfoListReceived.clear ();
    }

  m_schedSapProvider->SchedUlTriggerReq (ulparams);

}


void
LteEnbMac::DoReceiveLteControlMessage  (Ptr<LteControlMessage> msg)
{
  NS_LOG_FUNCTION (this << msg);
  if (msg->GetMessageType () == LteControlMessage::DL_CQI)
    {
      Ptr<DlCqiLteControlMessage> dlcqi = DynamicCast<DlCqiLteControlMessage> (msg);
      ReceiveDlCqiLteControlMessage (dlcqi);
    }
  else if (msg->GetMessageType () == LteControlMessage::BSR)
    {
      Ptr<BsrLteControlMessage> bsr = DynamicCast<BsrLteControlMessage> (msg);
      ReceiveBsrMessage (bsr->GetBsr ());
    }
  else if (msg->GetMessageType () == LteControlMessage::DL_HARQ)
    {
      Ptr<DlHarqFeedbackLteControlMessage> dlharq = DynamicCast<DlHarqFeedbackLteControlMessage> (msg);
      DoDlInfoListElementHarqFeeback (dlharq->GetDlHarqFeedback ());
    }
  else if(msg->GetMessageType () == LteControlMessage::COG)
  {
      Ptr<CognitiveLteControlMessage> cog = DynamicCast<CognitiveLteControlMessage> (msg);
      RecvCognitiveMessageC(cog);//receive through control channel
  }
  else
    {
      NS_LOG_LOGIC (this << " LteControlMessage type " << msg->GetMessageType () << " not recognized");
    }
}

void
LteEnbMac::DoReceiveRachPreamble  (uint8_t rapId)
{
  NS_LOG_FUNCTION (this << (uint32_t) rapId);
  // just record that the preamble has been received; it will be processed later
  ++m_receivedRachPreambleCount[rapId]; // will create entry if not exists
}

void
LteEnbMac::DoUlCqiReport (FfMacSchedSapProvider::SchedUlCqiInfoReqParameters ulcqi)
{
  if (ulcqi.m_ulCqi.m_type == UlCqi_s::PUSCH)
    {
      NS_LOG_DEBUG (this << " eNB rxed an PUSCH UL-CQI");
    }
  else if (ulcqi.m_ulCqi.m_type == UlCqi_s::SRS)
    {
      NS_LOG_DEBUG (this << " eNB rxed an SRS UL-CQI");
    }
  m_ulCqiReceived.push_back (ulcqi);
}


void
LteEnbMac::ReceiveDlCqiLteControlMessage  (Ptr<DlCqiLteControlMessage> msg)
{
  NS_LOG_FUNCTION (this << msg);

  CqiListElement_s dlcqi = msg->GetDlCqi ();
  NS_LOG_LOGIC (this << "Enb Received DL-CQI rnti" << dlcqi.m_rnti);
  NS_ASSERT (dlcqi.m_rnti != 0);
  m_dlCqiReceived.push_back (dlcqi);

}


void
LteEnbMac::ReceiveBsrMessage  (MacCeListElement_s bsr)
{
  NS_LOG_FUNCTION (this);
  m_ccmMacSapUser->UlReceiveMacCe (bsr, m_componentCarrierId);
}

void
LteEnbMac::DoReportMacCeToScheduler (MacCeListElement_s bsr)
{
  NS_LOG_FUNCTION (this);
  NS_LOG_DEBUG (this << " bsr Size " << (uint16_t) m_ulCeReceived.size ());
  //send to LteCcmMacSapUser
  m_ulCeReceived.push_back (bsr); // this to called when LteUlCcmSapProvider::ReportMacCeToScheduler is called
  NS_LOG_DEBUG (this << " bsr Size after push_back " << (uint16_t) m_ulCeReceived.size ());
}


void
LteEnbMac::DoReceivePhyPdu (Ptr<Packet> p)
{
  NS_LOG_FUNCTION (this);
  LteRadioBearerTag tag;
  p->RemovePacketTag (tag);

  // store info of the packet received

//   std::map <uint16_t,UlInfoListElement_s>::iterator it;
//   u_int rnti = tag.GetRnti ();
//  u_int lcid = tag.GetLcid ();
//   it = m_ulInfoListElements.find (tag.GetRnti ());
//   if (it == m_ulInfoListElements.end ())
//     {
//       // new RNTI
//       UlInfoListElement_s ulinfonew;
//       ulinfonew.m_rnti = tag.GetRnti ();
//       // always allocate full size of ulReception vector, initializing all elements to 0
//       ulinfonew.m_ulReception.assign (MAX_LC_LIST+1, 0);
//       // set the element for the current LCID
//       ulinfonew.m_ulReception.at (tag.GetLcid ()) = p->GetSize ();
//       ulinfonew.m_receptionStatus = UlInfoListElement_s::Ok;
//       ulinfonew.m_tpc = 0; // Tx power control not implemented at this stage
//       m_ulInfoListElements.insert (std::pair<uint16_t, UlInfoListElement_s > (tag.GetRnti (), ulinfonew));
//
//     }
//   else
//     {
//       // existing RNTI: we just set the value for the current
//       // LCID. Note that the corresponding element had already been
//       // allocated previously.
//       NS_ASSERT_MSG ((*it).second.m_ulReception.at (tag.GetLcid ()) == 0, "would overwrite previously written ulReception element");
//       (*it).second.m_ulReception.at (tag.GetLcid ()) = p->GetSize ();
//       (*it).second.m_receptionStatus = UlInfoListElement_s::Ok;
//     }



  // forward the packet to the correspondent RLC
  uint16_t rnti = tag.GetRnti ();
  uint8_t lcid = tag.GetLcid ();
  std::map <uint16_t, std::map<uint8_t, LteMacSapUser*> >::iterator rntiIt = m_rlcAttached.find (rnti);
  NS_ASSERT_MSG (rntiIt != m_rlcAttached.end (), "could not find RNTI" << rnti);
  std::map<uint8_t, LteMacSapUser*>::iterator lcidIt = rntiIt->second.find (lcid);
  //NS_ASSERT_MSG (lcidIt != rntiIt->second.end (), "could not find LCID" << lcid);

<<<<<<< HEAD
  LteMacSapUser::ReceivePduParameters rxPduParams;
  rxPduParams.p = p;
  rxPduParams.rnti = rnti;
  rxPduParams.lcid = lcid;

=======
  //if (lcid == 0x0ff)//receive through data channel
  //  RecvCognitiveMessage(p);
>>>>>>> f9befe97
  //Receive PDU only if LCID is found
  if (lcidIt != rntiIt->second.end ())
    {
      (*lcidIt).second->ReceivePdu (rxPduParams);
    }
}



// ////////////////////////////////////////////
// CMAC SAP
// ////////////////////////////////////////////

void
LteEnbMac::DoConfigureMac (uint8_t ulBandwidth, uint8_t dlBandwidth)
{
  NS_LOG_FUNCTION (this << " ulBandwidth=" << (uint16_t) ulBandwidth << " dlBandwidth=" << (uint16_t) dlBandwidth);
  FfMacCschedSapProvider::CschedCellConfigReqParameters params;
  // Configure the subset of parameters used by FfMacScheduler
  params.m_ulBandwidth = ulBandwidth;
  params.m_dlBandwidth = dlBandwidth;
  m_macChTtiDelay = m_enbPhySapProvider->GetMacChTtiDelay ();
  // ...more parameters can be configured
  m_cschedSapProvider->CschedCellConfigReq (params);
  bandwidth = (int)dlBandwidth/2;
}


void
LteEnbMac::DoAddUe (uint16_t rnti)
{

  NS_LOG_FUNCTION (this << " rnti=" << rnti);
  UeRntiMap.emplace(rnti, true);

  std::map<uint8_t, LteMacSapUser*> empty;
  std::pair <std::map <uint16_t, std::map<uint8_t, LteMacSapUser*> >::iterator, bool>
    ret = m_rlcAttached.insert (std::pair <uint16_t,  std::map<uint8_t, LteMacSapUser*> >
                                (rnti, empty));
  NS_ASSERT_MSG (ret.second, "element already present, RNTI already existed");

  FfMacCschedSapProvider::CschedUeConfigReqParameters params;
  params.m_rnti = rnti;
  params.m_transmissionMode = 0; // set to default value (SISO) for avoiding random initialization (valgrind error)

  m_cschedSapProvider->CschedUeConfigReq (params);

  // Create DL transmission HARQ buffers
  std::vector < Ptr<PacketBurst> > dlHarqLayer0pkt;
  dlHarqLayer0pkt.resize (8);
  for (uint8_t i = 0; i < 8; i++)
    {
      Ptr<PacketBurst> pb = CreateObject <PacketBurst> ();
      dlHarqLayer0pkt.at (i) = pb;
    }
  std::vector < Ptr<PacketBurst> > dlHarqLayer1pkt;
  dlHarqLayer1pkt.resize (8);
  for (uint8_t i = 0; i < 8; i++)
    {
      Ptr<PacketBurst> pb = CreateObject <PacketBurst> ();
      dlHarqLayer1pkt.at (i) = pb;
    }
  DlHarqProcessesBuffer_t buf;
  buf.push_back (dlHarqLayer0pkt);
  buf.push_back (dlHarqLayer1pkt);
  m_miDlHarqProcessesPackets.insert (std::pair <uint16_t, DlHarqProcessesBuffer_t> (rnti, buf));
}

void
LteEnbMac::DoRemoveUe (uint16_t rnti)
{
  NS_LOG_FUNCTION (this << " rnti=" << rnti);
  UeRntiMap.erase(rnti);

  FfMacCschedSapProvider::CschedUeReleaseReqParameters params;
  params.m_rnti = rnti;
  m_cschedSapProvider->CschedUeReleaseReq (params);
  m_rlcAttached.erase (rnti);
  m_miDlHarqProcessesPackets.erase (rnti);

  NS_LOG_DEBUG ("start checking for unprocessed preamble for rnti: " << rnti);
  //remove unprocessed preamble received for RACH during handover
  std::map<uint8_t, NcRaPreambleInfo>::iterator jt = m_allocatedNcRaPreambleMap.begin ();
  while (jt != m_allocatedNcRaPreambleMap.end ())
    {
      if (jt->second.rnti == rnti)
        {
          std::map<uint8_t, uint32_t>::const_iterator it = m_receivedRachPreambleCount.find (jt->first);
          if (it != m_receivedRachPreambleCount.end ())
            {
              m_receivedRachPreambleCount.erase (it->first);
            }
          jt = m_allocatedNcRaPreambleMap.erase (jt);
        }
      else
        {
          ++jt;
        }
    }

  std::vector<MacCeListElement_s>::iterator itCeRxd = m_ulCeReceived.begin ();
  while (itCeRxd != m_ulCeReceived.end ())
    {
      if (itCeRxd->m_rnti == rnti)
        {
          itCeRxd = m_ulCeReceived.erase (itCeRxd);
        }
      else
        {
          itCeRxd++;
        }
    }
}

void
LteEnbMac::DoAddLc (LteEnbCmacSapProvider::LcInfo lcinfo, LteMacSapUser* msu)
{
  NS_LOG_FUNCTION (this << lcinfo.rnti << (uint16_t) lcinfo.lcId);

  std::map <LteFlowId_t, LteMacSapUser* >::iterator it;

  LteFlowId_t flow (lcinfo.rnti, lcinfo.lcId);

  std::map <uint16_t, std::map<uint8_t, LteMacSapUser*> >::iterator rntiIt = m_rlcAttached.find (lcinfo.rnti);
  NS_ASSERT_MSG (rntiIt != m_rlcAttached.end (), "RNTI not found");
  std::map<uint8_t, LteMacSapUser*>::iterator lcidIt = rntiIt->second.find (lcinfo.lcId);
  if (lcidIt == rntiIt->second.end ())
    {
      rntiIt->second.insert (std::pair<uint8_t, LteMacSapUser*> (lcinfo.lcId, msu));
    }
  else
    {
      NS_LOG_ERROR ("LC already exists");
    }

  // CCCH (LCID 0) is pre-configured
  // see FF LTE MAC Scheduler
  // Interface Specification v1.11,
  // 4.3.4 logicalChannelConfigListElement
  if (lcinfo.lcId != 0)
    {
      struct FfMacCschedSapProvider::CschedLcConfigReqParameters params;
      params.m_rnti = lcinfo.rnti;
      params.m_reconfigureFlag = false;

      struct LogicalChannelConfigListElement_s lccle;
      lccle.m_logicalChannelIdentity = lcinfo.lcId;
      lccle.m_logicalChannelGroup = lcinfo.lcGroup;
      lccle.m_direction = LogicalChannelConfigListElement_s::DIR_BOTH;
      lccle.m_qosBearerType = lcinfo.isGbr ? LogicalChannelConfigListElement_s::QBT_GBR : LogicalChannelConfigListElement_s::QBT_NON_GBR;
      lccle.m_qci = lcinfo.qci;
      lccle.m_eRabMaximulBitrateUl = lcinfo.mbrUl;
      lccle.m_eRabMaximulBitrateDl = lcinfo.mbrDl;
      lccle.m_eRabGuaranteedBitrateUl = lcinfo.gbrUl;
      lccle.m_eRabGuaranteedBitrateDl = lcinfo.gbrDl;
      params.m_logicalChannelConfigList.push_back (lccle);

      m_cschedSapProvider->CschedLcConfigReq (params);
    }
}

void
LteEnbMac::DoReconfigureLc (LteEnbCmacSapProvider::LcInfo lcinfo)
{
  NS_FATAL_ERROR ("not implemented");
}

void
LteEnbMac::DoReleaseLc (uint16_t rnti, uint8_t lcid)
{
  NS_LOG_FUNCTION (this);

  //Find user based on rnti and then erase lcid stored against the same
  std::map <uint16_t, std::map<uint8_t, LteMacSapUser*> >::iterator rntiIt = m_rlcAttached.find (rnti);
  rntiIt->second.erase (lcid);

  struct FfMacCschedSapProvider::CschedLcReleaseReqParameters params;
  params.m_rnti = rnti;
  params.m_logicalChannelIdentity.push_back (lcid);
  m_cschedSapProvider->CschedLcReleaseReq (params);
}

void
LteEnbMac::DoUeUpdateConfigurationReq (LteEnbCmacSapProvider::UeConfig params)
{
  NS_LOG_FUNCTION (this);

  // propagates to scheduler
  FfMacCschedSapProvider::CschedUeConfigReqParameters req;
  req.m_rnti = params.m_rnti;
  req.m_transmissionMode = params.m_transmissionMode;
  req.m_reconfigureFlag = true;
  m_cschedSapProvider->CschedUeConfigReq (req);
}

LteEnbCmacSapProvider::RachConfig
LteEnbMac::DoGetRachConfig ()
{
  struct LteEnbCmacSapProvider::RachConfig rc;
  rc.numberOfRaPreambles = m_numberOfRaPreambles;
  rc.preambleTransMax = m_preambleTransMax;
  rc.raResponseWindowSize = m_raResponseWindowSize;
  rc.connEstFailCount = m_connEstFailCount;
  return rc;
}

LteEnbCmacSapProvider::AllocateNcRaPreambleReturnValue
LteEnbMac::DoAllocateNcRaPreamble (uint16_t rnti)
{
  bool found = false;
  uint8_t preambleId;
  for (preambleId = m_numberOfRaPreambles; preambleId < 64; ++preambleId)
    {
      std::map<uint8_t, NcRaPreambleInfo>::iterator it = m_allocatedNcRaPreambleMap.find (preambleId);
      /**
       * Allocate preamble only if its free. The non-contention preamble
       * assigned to UE during handover or PDCCH order is valid only until the
       * time duration of the “expiryTime” of the preamble is reached. This
       * timer value is only maintained at the eNodeB and the UE has no way of
       * knowing if this timer has expired. If the UE tries to send the preamble
       * again after the expiryTime and the preamble is re-assigned to another
       * UE, it results in errors. This has been solved by re-assigning the
       * preamble to another UE only if it is not being used (An UE can be using
       * the preamble even after the expiryTime duration).
       */
      if ((it != m_allocatedNcRaPreambleMap.end ()) && (it->second.expiryTime < Simulator::Now ()))
        {
          if (!m_cmacSapUser->IsRandomAccessCompleted (rnti))
            {
              //random access of the UE is not completed,
              //check other preambles
              continue;
            }
        }
      if ((it ==  m_allocatedNcRaPreambleMap.end ())
          || (it->second.expiryTime < Simulator::Now ()))
        {
          found = true;
          NcRaPreambleInfo preambleInfo;
          uint32_t expiryIntervalMs = (uint32_t) m_preambleTransMax * ((uint32_t) m_raResponseWindowSize + 5);

          preambleInfo.expiryTime = Simulator::Now () + MilliSeconds (expiryIntervalMs);
          preambleInfo.rnti = rnti;
          NS_LOG_INFO ("allocated preamble for NC based RA: preamble " << preambleId << ", RNTI " << preambleInfo.rnti << ", exiryTime " << preambleInfo.expiryTime);
          m_allocatedNcRaPreambleMap[preambleId] = preambleInfo; // create if not exist, update otherwise
          break;
        }
    }
  LteEnbCmacSapProvider::AllocateNcRaPreambleReturnValue ret;
  if (found)
    {
      ret.valid = true;
      ret.raPreambleId = preambleId;
      ret.raPrachMaskIndex = 0;
    }
  else
    {
      ret.valid = false;
      ret.raPreambleId = 0;
      ret.raPrachMaskIndex = 0;
    }
  return ret;
}



// ////////////////////////////////////////////
// MAC SAP
// ////////////////////////////////////////////


void
LteEnbMac::DoTransmitPdu (LteMacSapProvider::TransmitPduParameters params)
{
  NS_LOG_FUNCTION (this);
  LteRadioBearerTag tag (params.rnti, params.lcid, params.layer);
  params.pdu->AddPacketTag (tag);
  params.componentCarrierId = m_componentCarrierId;
  // Store pkt in HARQ buffer
  std::map <uint16_t, DlHarqProcessesBuffer_t>::iterator it =  m_miDlHarqProcessesPackets.find (params.rnti);
  NS_ASSERT (it != m_miDlHarqProcessesPackets.end ());
  NS_LOG_DEBUG (this << " LAYER " << (uint16_t)tag.GetLayer () << " HARQ ID " << (uint16_t)params.harqProcessId);

  //(*it).second.at (params.layer).at (params.harqProcessId) = params.pdu;//->Copy ();
  (*it).second.at (params.layer).at (params.harqProcessId)->AddPacket (params.pdu);
  m_enbPhySapProvider->SendMacPdu (params.pdu);
}

void
LteEnbMac::DoReportBufferStatus (LteMacSapProvider::ReportBufferStatusParameters params)
{
  NS_LOG_FUNCTION (this);
  FfMacSchedSapProvider::SchedDlRlcBufferReqParameters req;
  req.m_rnti = params.rnti;
  req.m_logicalChannelIdentity = params.lcid;
  req.m_rlcTransmissionQueueSize = params.txQueueSize;
  req.m_rlcTransmissionQueueHolDelay = params.txQueueHolDelay;
  req.m_rlcRetransmissionQueueSize = params.retxQueueSize;
  req.m_rlcRetransmissionHolDelay = params.retxQueueHolDelay;
  req.m_rlcStatusPduSize = params.statusPduSize;
  m_schedSapProvider->SchedDlRlcBufferReq (req);
}



// ////////////////////////////////////////////
// SCHED SAP
// ////////////////////////////////////////////



void
LteEnbMac::DoSchedDlConfigInd (FfMacSchedSapUser::SchedDlConfigIndParameters ind)
{
  NS_LOG_FUNCTION (this);
  // Create DL PHY PDU
  Ptr<PacketBurst> pb = CreateObject<PacketBurst> ();
  std::map <LteFlowId_t, LteMacSapUser* >::iterator it;
  LteMacSapUser::TxOpportunityParameters txOpParams;

  for (unsigned int i = 0; i < ind.m_buildDataList.size (); i++)
    {
      for (uint16_t layer = 0; layer < ind.m_buildDataList.at (i).m_dci.m_ndi.size (); layer++)
        {
          if (ind.m_buildDataList.at (i).m_dci.m_ndi.at (layer) == 1)
            {
              // new data -> force emptying correspondent harq pkt buffer
              std::map <uint16_t, DlHarqProcessesBuffer_t>::iterator it = m_miDlHarqProcessesPackets.find (ind.m_buildDataList.at (i).m_rnti);
              NS_ASSERT (it != m_miDlHarqProcessesPackets.end ());
              for (uint16_t lcId = 0; lcId < (*it).second.size (); lcId++)
                {
                  Ptr<PacketBurst> pb = CreateObject <PacketBurst> ();
                  (*it).second.at (lcId).at (ind.m_buildDataList.at (i).m_dci.m_harqProcess) = pb;
                }
            }
        }
      for (unsigned int j = 0; j < ind.m_buildDataList.at (i).m_rlcPduList.size (); j++)
        {
          for (uint16_t k = 0; k < ind.m_buildDataList.at (i).m_rlcPduList.at (j).size (); k++)
            {
              if (ind.m_buildDataList.at (i).m_dci.m_ndi.at (k) == 1)
                {
                  // New Data -> retrieve it from RLC
                  uint16_t rnti = ind.m_buildDataList.at (i).m_rnti;
                  uint8_t lcid = ind.m_buildDataList.at (i).m_rlcPduList.at (j).at (k).m_logicalChannelIdentity;
                  std::map <uint16_t, std::map<uint8_t, LteMacSapUser*> >::iterator rntiIt = m_rlcAttached.find (rnti);
                  NS_ASSERT_MSG (rntiIt != m_rlcAttached.end (), "could not find RNTI" << rnti);
                  std::map<uint8_t, LteMacSapUser*>::iterator lcidIt = rntiIt->second.find (lcid);
                  NS_ASSERT_MSG (lcidIt != rntiIt->second.end (), "could not find LCID" << (uint32_t)lcid<<" carrier id:"<<(uint16_t)m_componentCarrierId);
                  NS_LOG_DEBUG (this << " rnti= " << rnti << " lcid= " << (uint32_t) lcid << " layer= " << k);
                  txOpParams.bytes = ind.m_buildDataList.at (i).m_rlcPduList.at (j).at (k).m_size;
                  txOpParams.layer = k;
                  txOpParams.harqId = ind.m_buildDataList.at (i).m_dci.m_harqProcess;
                  txOpParams.componentCarrierId = m_componentCarrierId;
                  txOpParams.rnti = rnti;
                  txOpParams.lcid = lcid;
                  (*lcidIt).second->NotifyTxOpportunity (txOpParams);
                }
              else
                {
                  if (ind.m_buildDataList.at (i).m_dci.m_tbsSize.at (k) > 0)
                    {
                      // HARQ retransmission -> retrieve TB from HARQ buffer
                      std::map <uint16_t, DlHarqProcessesBuffer_t>::iterator it = m_miDlHarqProcessesPackets.find (ind.m_buildDataList.at (i).m_rnti);
                      NS_ASSERT (it != m_miDlHarqProcessesPackets.end ());
                      Ptr<PacketBurst> pb = (*it).second.at (k).at ( ind.m_buildDataList.at (i).m_dci.m_harqProcess);
                      for (std::list<Ptr<Packet> >::const_iterator j = pb->Begin (); j != pb->End (); ++j)
                        {
                          Ptr<Packet> pkt = (*j)->Copy ();
                          m_enbPhySapProvider->SendMacPdu (pkt);
                        }
                    }
                }
            }
        }
      // send the relative DCI
      Ptr<DlDciLteControlMessage> msg = Create<DlDciLteControlMessage> ();
      msg->SetDci (ind.m_buildDataList.at (i).m_dci);
      m_enbPhySapProvider->SendLteControlMessage (msg);
    }

  // Fire the trace with the DL information
  for (  uint32_t i  = 0; i < ind.m_buildDataList.size (); i++ )
    {
      // Only one TB used
      if (ind.m_buildDataList.at (i).m_dci.m_tbsSize.size () == 1)
        {
          DlSchedulingCallbackInfo dlSchedulingCallbackInfo;
          dlSchedulingCallbackInfo.frameNo = m_frameNo;
          dlSchedulingCallbackInfo.subframeNo = m_subframeNo;
          dlSchedulingCallbackInfo.rnti = ind.m_buildDataList.at (i).m_dci.m_rnti;
          dlSchedulingCallbackInfo.mcsTb1=ind.m_buildDataList.at (i).m_dci.m_mcs.at (0);
          dlSchedulingCallbackInfo.sizeTb1 = ind.m_buildDataList.at (i).m_dci.m_tbsSize.at (0);
          dlSchedulingCallbackInfo.mcsTb2 = 0;
          dlSchedulingCallbackInfo.sizeTb2 = 0;
          dlSchedulingCallbackInfo.componentCarrierId = m_componentCarrierId;
          m_dlScheduling(dlSchedulingCallbackInfo);
        }
      // Two TBs used
      else if (ind.m_buildDataList.at (i).m_dci.m_tbsSize.size () == 2)
        {
          DlSchedulingCallbackInfo dlSchedulingCallbackInfo;
          dlSchedulingCallbackInfo.frameNo = m_frameNo;
          dlSchedulingCallbackInfo.subframeNo = m_subframeNo;
          dlSchedulingCallbackInfo.rnti = ind.m_buildDataList.at (i).m_dci.m_rnti;
          dlSchedulingCallbackInfo.mcsTb1=ind.m_buildDataList.at (i).m_dci.m_mcs.at (0);
          dlSchedulingCallbackInfo.sizeTb1 = ind.m_buildDataList.at (i).m_dci.m_tbsSize.at (0);
          dlSchedulingCallbackInfo.mcsTb2 = ind.m_buildDataList.at (i).m_dci.m_mcs.at (1);
          dlSchedulingCallbackInfo.sizeTb2 = ind.m_buildDataList.at (i).m_dci.m_tbsSize.at (1);
          dlSchedulingCallbackInfo.componentCarrierId = m_componentCarrierId;
          m_dlScheduling(dlSchedulingCallbackInfo);
        }
      else
        {
          NS_FATAL_ERROR ("Found element with more than two transport blocks");
        }
    }

  // Random Access procedure: send RARs
  Ptr<RarLteControlMessage> rarMsg = Create<RarLteControlMessage> ();
  // see TS 36.321 5.1.4;  preambles were sent two frames ago
  // (plus 3GPP counts subframes from 0, not 1)
  uint16_t raRnti;
  if (m_subframeNo < 3)
    {
      raRnti = m_subframeNo + 7; // equivalent to +10-3
    }
  else
    {
      raRnti = m_subframeNo - 3;
    }
  rarMsg->SetRaRnti (raRnti);
  for (unsigned int i = 0; i < ind.m_buildRarList.size (); i++)
    {
      std::map <uint16_t, uint32_t>::iterator itRapId = m_rapIdRntiMap.find (ind.m_buildRarList.at (i).m_rnti);
      if (itRapId == m_rapIdRntiMap.end ())
        {
          NS_FATAL_ERROR ("Unable to find rapId of RNTI " << ind.m_buildRarList.at (i).m_rnti);
        }
      RarLteControlMessage::Rar rar;
      rar.rapId = itRapId->second;
      rar.rarPayload = ind.m_buildRarList.at (i);
      rarMsg->AddRar (rar);
      NS_LOG_INFO (this << " Send RAR message to RNTI " << ind.m_buildRarList.at (i).m_rnti << " rapId " << itRapId->second);
    }
  if (ind.m_buildRarList.size () > 0)
    {
      m_enbPhySapProvider->SendLteControlMessage (rarMsg);
    }
  m_rapIdRntiMap.clear ();
}


void
LteEnbMac::DoSchedUlConfigInd (FfMacSchedSapUser::SchedUlConfigIndParameters ind)
{
  NS_LOG_FUNCTION (this);

  for (unsigned int i = 0; i < ind.m_dciList.size (); i++)
    {
      // send the correspondent ul dci
      Ptr<UlDciLteControlMessage> msg = Create<UlDciLteControlMessage> ();
      msg->SetDci (ind.m_dciList.at (i));
      m_enbPhySapProvider->SendLteControlMessage (msg);
    }

  // Fire the trace with the UL information
  for (  uint32_t i  = 0; i < ind.m_dciList.size (); i++ )
    {
      m_ulScheduling (m_frameNo, m_subframeNo, ind.m_dciList.at (i).m_rnti,
                      ind.m_dciList.at (i).m_mcs, ind.m_dciList.at (i).m_tbSize, m_componentCarrierId);
    }



}




// ////////////////////////////////////////////
// CSCHED SAP
// ////////////////////////////////////////////


void
LteEnbMac::DoCschedCellConfigCnf (FfMacCschedSapUser::CschedCellConfigCnfParameters params)
{
  NS_LOG_FUNCTION (this);
}

void
LteEnbMac::DoCschedUeConfigCnf (FfMacCschedSapUser::CschedUeConfigCnfParameters params)
{
  NS_LOG_FUNCTION (this);
}

void
LteEnbMac::DoCschedLcConfigCnf (FfMacCschedSapUser::CschedLcConfigCnfParameters params)
{
  NS_LOG_FUNCTION (this);
  // Call the CSCHED primitive
  // m_cschedSap->LcConfigCompleted();
}

void
LteEnbMac::DoCschedLcReleaseCnf (FfMacCschedSapUser::CschedLcReleaseCnfParameters params)
{
  NS_LOG_FUNCTION (this);
}

void
LteEnbMac::DoCschedUeReleaseCnf (FfMacCschedSapUser::CschedUeReleaseCnfParameters params)
{
  NS_LOG_FUNCTION (this);
}

void
LteEnbMac::DoCschedUeConfigUpdateInd (FfMacCschedSapUser::CschedUeConfigUpdateIndParameters params)
{
  NS_LOG_FUNCTION (this);
  // propagates to RRC
  LteEnbCmacSapUser::UeConfig ueConfigUpdate;
  ueConfigUpdate.m_rnti = params.m_rnti;
  ueConfigUpdate.m_transmissionMode = params.m_transmissionMode;
  m_cmacSapUser->RrcConfigurationUpdateInd (ueConfigUpdate);
}

void
LteEnbMac::DoCschedCellConfigUpdateInd (FfMacCschedSapUser::CschedCellConfigUpdateIndParameters params)
{
  NS_LOG_FUNCTION (this);
}

void
LteEnbMac::DoUlInfoListElementHarqFeeback (UlInfoListElement_s params)
{
  NS_LOG_FUNCTION (this);
  m_ulInfoListReceived.push_back (params);
}

void
LteEnbMac::DoDlInfoListElementHarqFeeback (DlInfoListElement_s params)
{
  NS_LOG_FUNCTION (this);
  // Update HARQ buffer
  std::map <uint16_t, DlHarqProcessesBuffer_t>::iterator it =  m_miDlHarqProcessesPackets.find (params.m_rnti);
  NS_ASSERT (it != m_miDlHarqProcessesPackets.end ());
  for (uint8_t layer = 0; layer < params.m_harqStatus.size (); layer++)
    {
      if (params.m_harqStatus.at (layer) == DlInfoListElement_s::ACK)
        {
          // discard buffer
          Ptr<PacketBurst> emptyBuf = CreateObject <PacketBurst> ();
          (*it).second.at (layer).at (params.m_harqProcessId) = emptyBuf;
          NS_LOG_DEBUG (this << " HARQ-ACK UE " << params.m_rnti << " harqId " << (uint16_t)params.m_harqProcessId << " layer " << (uint16_t)layer);
        }
      else if (params.m_harqStatus.at (layer) == DlInfoListElement_s::NACK)
        {
          NS_LOG_DEBUG (this << " HARQ-NACK UE " << params.m_rnti << " harqId " << (uint16_t)params.m_harqProcessId << " layer " << (uint16_t)layer);
        }
      else
        {
          NS_FATAL_ERROR (" HARQ functionality not implemented");
        }
    }
  m_dlInfoListReceived.push_back (params);
}


// Receive "cognitive messages" from UEs through the data channel
/*todo: port code to current notification structure
void LteEnbMac::RecvCognitiveMessage(Ptr<Packet> p)
{
    //Receive cognitive radio params
    uint8_t *buffer = new uint8_t[p->GetSize ()];
    int msg_size = p->CopyData(buffer, p->GetSize ());
    std::string ss = std::string(buffer, buffer+p->GetSize());
    //std::cout << ss << std::endl;

    //Alocate variables to manipulate packet
    std::string temp;
    char * ptr;
    size_t pos;
    cognitive_reg reg;

    //We can now parse and use params to do something
    pos = ss.find('\n');
    temp = ss.substr(0,pos);
    reg.OriginAddress = std::strtoimax(temp.c_str(), &ptr, 10);
    ss.erase(0, pos + 1);

    //Parsing to get info from packet
    pos = ss.find('\n');
    reg.SimCurrTime = Time(ss.substr(0,pos));
    ss.erase(0, pos + 1);

    reg.Delay = Simulator::Now()-reg.SimCurrTime;

    pos = ss.find('\n');
    temp = ss.substr(0,pos);
    reg.SensedFrameNo = std::strtoimax(temp.c_str(), &ptr, 10);
    ss.erase(0, pos + 1);

    pos = ss.find('\n');
    temp = ss.substr(0,pos);
    reg.SensedSubframeNo = std::strtoimax(temp.c_str(), &ptr, 10);
    ss.erase(0, pos + 1);

    pos = ss.find('\n');
    temp = ss.substr(0,pos);
    reg.UnexpectedAccessBitmap = std::strtoimax(temp.c_str(), &ptr, 16);
    ss.erase(0, pos + 1);

    //pos = ss.find('\n');
    //reg.TransmissionTime = Time(ss.substr(0,pos));
    //ss.erase(0, pos + 1);

    reg.ReceivedFrameNo = m_frameNo;
    reg.ReceivedSubframeNo = m_subframeNo;

    //Save cognitive reg with times collected and source

    //First create map for frames
    if(channelOccupation.find(reg.ReceivedFrameNo) == channelOccupation.end())
    {
        channelOccupation.emplace(reg.ReceivedFrameNo, std::map <uint64_t, std::map<uint16_t, CognitiveReg> > ());
    }

    //After that, create map for subframes
    if(channelOccupation.at(reg.ReceivedFrameNo).find(reg.ReceivedSubframeNo) == channelOccupation.at(reg.ReceivedFrameNo).end())
    {
        channelOccupation.at(reg.ReceivedFrameNo).emplace(reg.ReceivedSubframeNo, std::map<uint16_t, CognitiveReg> ());
    }

    //Then register UE reports
    channelOccupation.at(reg.ReceivedFrameNo).at(reg.ReceivedSubframeNo).emplace(reg.OriginAddress,reg);

    return;
}
*/

// Receive "cognitive messages" from UEs through the ctrl channel
void LteEnbMac::RecvCognitiveMessageC(Ptr<CognitiveLteControlMessage> p)
{

    CognitiveReg reg;
    reg = p->GetMessage();

    reg.Delay = Simulator::Now()-reg.SimCurrTime;
    reg.ReceivedFrameNo = m_frameNo;
    reg.ReceivedSubframeNo = m_subframeNo;

    //Save cognitive reg with times collected and source

    //First create map for frames
    if(channelOccupation.find(reg.ReceivedFrameNo) == channelOccupation.end())
    {
        channelOccupation.emplace(reg.ReceivedFrameNo, std::map <uint64_t, std::map<uint16_t, CognitiveReg> > ());
    }

    //After that, create map for subframes
    if(channelOccupation.at(reg.ReceivedFrameNo).find(reg.ReceivedSubframeNo) == channelOccupation.at(reg.ReceivedFrameNo).end())
    {
        channelOccupation.at(reg.ReceivedFrameNo).emplace(reg.ReceivedSubframeNo, std::map<uint16_t, CognitiveReg> ());
    }

    //Then register UE reports
    channelOccupation.at(reg.ReceivedFrameNo).at(reg.ReceivedSubframeNo).emplace(reg.OriginAddress,reg);

    //std::cout << std::bitset<64>(reg.UnexpectedAccessBitmap) << std::endl;

    return;
}

//Implements the fusion algorithm for collaborative sensing reports
uint64_t LteEnbMac::mergeSensingReports(mergeAlgorithmEnum alg, bool senseRBs)
{
    std::vector<std::vector<bool>> fusedResults;


    while (channelOccupation.size() > 0)//just an if with break
    {
        auto frameIt = channelOccupation.rbegin();

        //Check if the frame is the current or the previous
        //effectively discard old sensing reports
        if (!(m_frameNo <= frameIt->first + 1))
            break;//jump out of the if

        //Load the latest frame with registered reports
        if (frameIt->second.size() < 1 && channelOccupation.size() > 1)
        {
            std::next(frameIt, 1);
        }

        auto subframeIt = frameIt->second.rbegin();

        auto numChannels = subframeIt->second.rbegin()->second.UnexpectedAccess_FalseAlarm_FalseNegBitmap.size();

        fusedResults = std::vector<std::vector<bool>> (numChannels);//numChannels
        for (auto &fusedResult: fusedResults)
            fusedResult = std::vector<bool>(3);


        int k = 0;
        int randomSample = true;
        std::stringstream ss;
        switch(alg)
        {

            case MRG_OR:
                {

                    for (auto origAddr : subframeIt->second)
                    {
                        int i = 0;
                        for(auto channelReg: origAddr.second.UnexpectedAccess_FalseAlarm_FalseNegBitmap)
                        {
                            //Or between sensing results
                            fusedResults[i][0] = fusedResults[i][0] || channelReg[0];
                            i++;
                        }
                    }
                }
                break;
            case MRG_AND:
                {
                    for (auto &fusedResult: fusedResults)
                    {
                        //Set sensing results to detecting a PU presence
                        fusedResult[0] = true;
                    }

                    for (auto origAddr : subframeIt->second)
                    {
                        int i = 0;
                        for(auto channelReg: origAddr.second.UnexpectedAccess_FalseAlarm_FalseNegBitmap)
                        {
                            //If every UE reported the presence, keep marked as present, else mark as not present
                            fusedResults[i][0] = fusedResults[i][0] && channelReg[0];
                            i++;
                        }
                    }
                    //Checking for false positives and negatives is made in the end
                }
                break;
            case MRG_XOR:
                {
                    for (auto origAddr : subframeIt->second)
                    {
                        int i = 0;
                        for(auto channelReg: origAddr.second.UnexpectedAccess_FalseAlarm_FalseNegBitmap)
                        {
                            fusedResults[i][0] = fusedResults[i][0] ^ channelReg[0];
                            i++;
                        }
                    }
                    //Checking for false positives and negatives is made in the end
                }
                break;
            case MRG_XNOR:
                {
                    for (auto origAddr : subframeIt->second)
                    {
                        int i = 0;
                        for(auto channelReg: origAddr.second.UnexpectedAccess_FalseAlarm_FalseNegBitmap)
                        {
                            fusedResults[i][0] = !(fusedResults[i][0] ^ channelReg[0]);
                            i++;
                        }
                    }
                    //Checking for false positives and negatives is made in the end
                }
                break;
            case MRG_MONTECARLOFUSION://todo
                {

                    //Collect montecarlo samples (equivalent to line 2 of Monte Carlo Fusion algorithm)
                    std::vector<std::vector<bool>> monteCarloSamples;
                    for (auto origAddr : subframeIt->second)
                    {
                        auto ueRnti = origAddr.first;
                        std::vector<bool> samples;

                        int i = 0;
                        for(auto channelReg: origAddr.second.UnexpectedAccess_FalseAlarm_FalseNegBitmap)
                        {
                            samples.push_back(channelReg[0]);
                            i++;
                        }
                        monteCarloSamples.push_back(samples);
                    }

                    //Calculate averages and deviation
                    std::vector<float> averages;
                    for (int i = 0; i < monteCarloSamples.at(0).size(); i++)
                    {
                        int sum = 0;
                        for (int j = 0; j < monteCarloSamples.size(); j++)
                            sum += monteCarloSamples[j][i] ? 1 : 0;
                        averages.push_back(sum/monteCarloSamples.size());
                    }

                    float C = monteCarloSamples.size(); // number of UEs and samples
                    float T = 1;

                    //For each channel
                    for(int i = 0; i < monteCarloSamples.at(0).size(); i++)
                    {
                        //Calculate the monte carlo fused solution based on a gaussian distribution
                        float x = averages.at(i);
                        float y = exp(-C*pow(y-x,2)/(2*T));
                    }
                    //Checking for false positives and negatives is made in the end
                }
                break;
            case MRG_AVG:
                {
                    std::vector<float> avgs{0,0,0,0};
                    for (auto origAddr : subframeIt->second)
                    {
                        auto ueRnti = origAddr.first;

                        int i = 0;
                        for(auto channelReg: origAddr.second.UnexpectedAccess_FalseAlarm_FalseNegBitmap)
                        {
                            avgs[i] += channelReg[0];
                            i++;
                        }
                    }

                    if (subframeIt->second.size() > 0)
                        for(int i = 0; i < 4; i++)
                        {
                            avgs[i] /= subframeIt->second.size();
                            fusedResults[i][0] = avgs[i] > 0.05 ? true : false;
                            std::cout << Simulator::Now() << " i " << i << " avg " << avgs[i] << " fusedResults " << fusedResults[i][0] << std::endl;
                        }
                }
                break;
#ifdef NS3_PYTORCH
            case MRG_NN:
                {

                    //Prepare A30 cqi list
                    for (auto & cqiEntry : tempCqi)
                    {
                        if(cqiEntry.m_cqiType != ns3::CqiListElement_s::A30)
                            continue;
                        //A30 CQIs at this point
                        std::vector<uint8_t> cqisList;
                        for (auto &rbEntry: cqiEntry.m_sbMeasResult.m_higherLayerSelected)
                        {
                            cqisList.push_back(rbEntry.m_sbCqi.at(0));
                        }
                        if(ue_to_cqi_map.find(cqiEntry.m_rnti) == ue_to_cqi_map.end())
                        {
                            ue_to_cqi_map.insert({cqiEntry.m_rnti, cqisList});
                            ue_to_position_map.insert({ue_to_position_map.size(), cqiEntry.m_rnti});
                        }
                        else
                            ue_to_cqi_map.at(cqiEntry.m_rnti) = cqisList;
                    }

                    //Prepare P10 cqi list
                    //for (auto & cqiEntry : tempCqi)
                    //{
                    //    if(cqiEntry.m_cqiType == ns3::CqiListElement_s::A30)
                    //        continue;
                    //    //P10 CQIs at this point
                    //    if(ue_to_cqi_map.find(cqiEntry.m_rnti) == ue_to_cqi_map.end())
                    //        ue_to_cqi_map.insert({cqiEntry.m_rnti, cqiEntry.m_wbCqi.at(0)});
                    //    else
                    //        ue_to_cqi_map.at(cqiEntry.m_rnti) = cqiEntry.m_wbCqi.at(0);
                    //}

                    //if there is no CQI data available, revert to OR
                    if (ue_to_cqi_map.empty())
                    {
                        for (auto origAddr : subframeIt->second)
                        {
                            int i = 0;
                            for(auto channelReg: origAddr.second.UnexpectedAccess_FalseAlarm_FalseNegBitmap)
                            {
                                //Or between sensing results
                                fusedResults[i][0] = fusedResults[i][0] || channelReg[0];
                                i++;
                            }
                        }
                        break;
                    }


                    //Prepare the nn input
                    std::vector<float> encodedData;
                    std::vector<bool> pu_pres(4);
                    //for (auto &ue : subframeIt->second)
                    //std::stringstream ss;
                    for (auto &ue_position_to_rnti: ue_to_position_map)
                    {
                        auto uePosition = ue_position_to_rnti.first;
                        auto ueRnti = ue_position_to_rnti.second;
                        //ss << "(" << uePosition << "," << ueRnti << "), ";

                        //If the UE hasn't sent a CQI info, fill its entries
                        //if(subframeIt->second.find(ueRnti) == subframeIt->second.end())
                        //{
                        //    for (int i = 0; i < numChannels*2; i++)
                        //        encodedData.push_back(0);
                        //    continue;
                        //}

                        auto ue = subframeIt->second.at(ueRnti);

                        if (ue_to_cqi_map.find(ueRnti) == ue_to_cqi_map.end())
                            continue;

                        int i = 0;
                        int j = 0;
                        for (auto channelReg : ue.UnexpectedAccess_FalseAlarm_FalseNegBitmap)
                        {
                            encodedData.push_back(channelReg[0]);
                            encodedData.push_back(ue_to_cqi_map.at(ueRnti).at(i)/15.0);
                            pu_pres.at(j) = pu_pres.at(j) || ue.PU_presence_V.at(j);
                            i += bandwidth/4;
                            j++;
                            //if (encodedData.back() != 1.0 && encodedData.back() != 0.0)
                            //    std::cout << " bang " << Simulator::Now().GetSeconds() << std::endl;
                        }
                    }
                    //std::cout << "len: " << encodedData.size() << "; " << ss.str() << std::endl;
                    //Insert padding
                    int padding_length = nn_width - (int) encodedData.size();
                    for (int i = 0; i < padding_length; i++)
                        encodedData.push_back(0.0);
                    std::stringstream ss1;
                    //std::stringstream ss;
                    for (auto num : encodedData)
                        ss1 << num << " ";
                    ss1 << pu_pres;
                    std::cout << Simulator::Now() << " : " << ss1.str() << std::endl;
                    ss << ss1.str();
                    //Remove older entry and insert the newer one
                    //nn_encodedDataSlice.clear();
                    nn_encodedDataSlice.erase(nn_encodedDataSlice.begin());
                    nn_encodedDataSlice.push_back(encodedData);
                    //std::stringstream ss;
                    //std::vector<float> encodedTensor;
                    //for (auto slice: nn_encodedDataSlice)
                    //{
                    //    encodedTensor.insert(std::end(encodedTensor), std::begin(slice), std::end(slice));
                    //
                    //    //for (auto num : slice)
                    //    //    ss << num << " ";
                    //    //ss << "\n";
                    //}
                    //std::cout << ss.str() << std::endl;

                    //Rebuild entry tensor
                    torch::Tensor k;
                    k = torch::from_blob(nn_encodedDataSlice.data(),{1, 10, nn_width});
                    k = k.toType(torch::kFloat);
                    //std::cout << "sizes " << k.sizes() << std::endl;

                    //Assemble nn input in an IValue
                    std::vector<torch::jit::IValue> inputs;
                    inputs.push_back(k);

                    //Feed the nn
                    torch::Tensor output = nn_module.forward(inputs).toTensor();

                    //Decode the nn output
                    //std::cout << "sizes " << output.sizes() << std::endl;
                    //std::cout << "values " << output[9].sizes() << std::endl;
                    //std::cout << "argmax " << output[0][9].argmax().item<int>() << std::endl;// << "val " << output[9].max().item<float>() << std::endl;
                    //std::cout << output.sizes() << std::endl;
                    std::vector<bool> vec;
                    float notdetected, detected;
                    for (int i = 0; i<8-1; i+=2)
                    {
                        notdetected = output[0][9][i].item<float>();
                        detected = output[0][9][i + 1].item<float>();
                        if (isnan(notdetected) || isnan(detected))
                            vec.push_back(false);
                        else
                            vec.push_back( notdetected < detected );
                    }

                    //uint16_t nn_output = output[9].argmax().item<int>() % 16;
                    int i = 0;
                    for(auto & channelReg : fusedResults)
                    {
                        fusedResults[i][0] = vec[i];//nn_output % 2;
                        //if (fusedResults[i][0])
                        //    std::cout << "bing bing bing" << std::endl;
                        //nn_output /= 2;
                        i++;
                    }
                    //Checking for false positives and negatives is made in the end
                }
                break;
#endif
            case MRG_KALMAN:
                {
                    //Prepare A30 cqi list
                    for (auto & cqiEntry : tempCqi)
                    {
                        if(cqiEntry.m_cqiType != ns3::CqiListElement_s::A30)
                            continue;
                        //A30 CQIs at this point
                        std::vector<uint8_t> cqisList;
                        for (auto &rbEntry: cqiEntry.m_sbMeasResult.m_higherLayerSelected)
                        {
                            cqisList.push_back(rbEntry.m_sbCqi.at(0));
                        }
                        if(ue_to_cqi_map.find(cqiEntry.m_rnti) == ue_to_cqi_map.end())
                            ue_to_cqi_map.insert({cqiEntry.m_rnti, cqisList});
                        else
                            ue_to_cqi_map.at(cqiEntry.m_rnti) = cqisList;
                    }

                    //Prepare P10 cqi list
                    //for (auto & cqiEntry : tempCqi)
                    //{
                    //    if(cqiEntry.m_cqiType == ns3::CqiListElement_s::A30)
                    //        continue;
                    //    //P10 CQIs at this point
                    //    if(ue_to_cqi_map.find(cqiEntry.m_rnti) == ue_to_cqi_map.end())
                    //        ue_to_cqi_map.insert({cqiEntry.m_rnti, cqiEntry.m_wbCqi.at(0)});
                    //    else
                    //        ue_to_cqi_map.at(cqiEntry.m_rnti) = cqiEntry.m_wbCqi.at(0);
                    //}

                    //Prepare the nn input
                    std::vector<float> encodedData;
                    for (auto &ue : subframeIt->second)
                    {
                        auto ueRnti = ue.first;

                        if (ue_to_cqi_map.find(ueRnti) == ue_to_cqi_map.end())
                            continue;

                        int i = 0;
                        for (auto channelReg : ue.second.UnexpectedAccess_FalseAlarm_FalseNegBitmap)
                        {
                            encodedData.push_back(channelReg[0]);
                            encodedData.push_back(ue_to_cqi_map.at(ueRnti).at(i)/15);
                            i += bandwidth/4;
                        }
                    }

                    Eigen::VectorXd y(encodedData.size());

                    int i = 0;
                    for(auto data : encodedData)
                    {
                        y(i) = data;
                        i++;
                    }

                    kf.update(y);
                    auto kfstate = kf.state();//.transpose();
                    std::vector<double> fusion(kfstate.data(), kfstate.data()+kfstate.rows()*kfstate.cols());
                    double maxval = -100000;
                    int maxindex = 0;

                    i = 0;
                    for (auto element: fusion)
                    {
                        if(element > maxval)
                        {
                            maxval = element;
                            maxindex = i;
                        }
                        i++;
                    }

                    i=0;
                    for(auto & channelReg : fusedResults)
                    {
                        fusedResults[i][0] = maxindex % 2;
                        maxindex /= 2;
                        i++;
                    }

                    //Checking for false positives and negatives is made in the end
                }
                break;
            case MRG_1_OF_N: if (k == 0) {k = 1; randomSample = false;}
            case MRG_2_OF_N: if (k == 0) {k = 2; randomSample = false;}
            case MRG_3_OF_N: if (k == 0) {k = 3; randomSample = false;}
            case MRG_4_OF_N: if (k == 0) {k = 4; randomSample = false;}
            case MRG_1_OF_N_RAND: if (k == 0) {k = 1; randomSample = true;}
            case MRG_2_OF_N_RAND: if (k == 0) {k = 2; randomSample = true;}
            case MRG_3_OF_N_RAND: if (k == 0) {k = 3; randomSample = true;}
            case MRG_4_OF_N_RAND: if (k == 0) {k = 4; randomSample = true;}
            case MRG_K_OF_N:
                {
                    std::vector<int> kConfirmed     (numChannels);

                    int numUEs = UeRntiMap.size();

                    //Get size of population to be sampled(N)
                    int n = numUEs;

                    //Select (N) random UEs into a population
                    std::map<int,bool> ueOffsetsPopulation;
                    while(ueOffsetsPopulation.size() < n)
                    {
                        ueOffsetsPopulation.emplace(rand() % numUEs, true);
                    }

                    //Select (K) random UEs to sample in the previous population
                    std::map<int,bool> ueOffsetsSamples;
                    while(ueOffsetsSamples.size() < (randomSample ? k : n))
                    {
                        ueOffsetsSamples.emplace(rand() % n, true);
                    }

                    //Merge their reports
                    for (auto offset : ueOffsetsSamples)
                    {
                        //Get sampled population iterator and advance to the sampled UE
                        auto uePopulation = ueOffsetsPopulation.begin();
                        std::advance(uePopulation, offset.first);

                        //Get global population (RNTI) and advance to the sampled UE
                        auto ueRnti = UeRntiMap.begin();
                        std::advance(ueRnti,uePopulation->first);
                        //std::cout << "RNTI " << ueRnti->first << std::endl;
                        //Check if the UE with the current RNTI reported something
                        if (subframeIt->second.find(ueRnti->first) != subframeIt->second.end())
                        {

                            int i = 0;
                            for(auto channelReg: subframeIt->second.at(ueRnti->first).UnexpectedAccess_FalseAlarm_FalseNegBitmap)
                            {
                                kConfirmed[i] += channelReg[0] ? 1 : 0;
                                i++;
                            }
                        }
                    }

                    //std::cout << std::endl;

                    for(int i=0; i < numChannels; i++)
                    {
                        fusedResults[i][0] = kConfirmed[i] >= k;
                    }
                    //Checking for false positives and negatives is made in the end
                }
                break;
            case MRG_MULTIFRAME_OR:     if (k == 0) k = 1;
            case MRG_MULTIFRAME_2_OF_N: if (k == 0) k = 2;
            case MRG_MULTIFRAME_3_OF_N: if (k == 0) k = 3;
            case MRG_MULTIFRAME_4_OF_N: if (k == 0) k = 4;
            case MRG_MULTIFRAME_K_OF_N:
            default:
                {

                    k = 1;
                    int frameOffset = 0;
                    int subframeOffset = 0;

                    if (m_subframeNo <3)
                    {
                        frameOffset = 1;
                        subframeOffset = 5;
                    }

                    for (; frameIt != channelOccupation.rend() && frameIt->first >= (m_frameNo - frameOffset); frameIt++)//m_frameNo-1 is much more agressive
                    {
                        auto subframeIt = frameIt->second.begin();
                        std::advance(subframeIt,subframeOffset);

                        std::vector<int> kConfirmed     (numChannels);

                        for ( ; subframeIt != frameIt->second.end(); subframeIt++)
                        {
                            for (auto origAddr : subframeIt->second)
                            {
                                int i = 0;
                                for(auto channelReg: subframeIt->second.at(origAddr.first).UnexpectedAccess_FalseAlarm_FalseNegBitmap)
                                {
                                    kConfirmed[i] += channelReg[0] ? 1 : 0;
                                    i++;
                                }
                            }
                        }


                        for(int i=0; i < numChannels; i++)
                        {
                            fusedResults[i][0] = kConfirmed[i] >= k;
                        }
                    }
                }
                break;
        }


        int falseNegativeCount = 0;
        //Check for false positives and false negatives
        for (auto &ueReg : subframeIt->second)
        {
            //Verify if results are false positives or false negatives
            int i = 0;
            for(auto channelReg: ueReg.second.UnexpectedAccess_FalseAlarm_FalseNegBitmap)
            {
                //Or between sensing results
                if(fusedResults[i][0] != ueReg.second.PU_presence_V[i])
                {
                    if(fusedResults[i][0])
                    {
                        //False positive
                        fusedResults[i][1] = true;
                    }
                    else
                    {
                        //False negative
                        fusedResults[i][2] = true;
                        falseNegativeCount++;
                    }
                }
                i++;
            }
        }

        //Dump nn input that failed to produce the correct output
        if (falseNegativeCount != 0)
        {
            falseNegativeFile << Simulator::Now() << " : " << ss.str() << std::endl;
        }
        ss.clear();

        break;//out of if
    }

    //No entries to fuse
    if(fusedResults.empty())
        return (uint64_t) 0x0;

    //First create map for sensed frames
    unexpectedChannelAccessBitmap.emplace(m_frameNo, std::map <uint64_t, std::vector<std::vector<bool>> > ());

    //After that, create map for sensed subframes
    unexpectedChannelAccessBitmap.at(m_frameNo).emplace(m_subframeNo, fusedResults);


    //Create bitmap to feed the scheduler
    int numRbsPerChannel = (bandwidth/fusedResults.size())+1;
    int i = 0;
    uint64_t sensedBitmap = 0;
    for (int k = bandwidth; k > 0; k-=numRbsPerChannel,i++)
    {
        if (k < numRbsPerChannel)
            numRbsPerChannel = k;

        if(!fusedResults[i][0])
            continue;

        //std::cout << "k=" << k << std::endl;
        uint64_t sensedBitmapChannel = 0;
        for(int j = 0; j < numRbsPerChannel; j++)
        {
            sensedBitmapChannel |= ((uint64_t)0x01)<<j;
            //std::cout << "j=" << j << " sensedBitmapChannel " << std::bitset<50>(sensedBitmapChannel)  << std::endl;
        }
        sensedBitmap |= (sensedBitmapChannel << (bandwidth-k));
        //std::cout << "k=" << k << " sensedBitmap " << std::bitset<50>(sensedBitmap)  << std::endl;

    }

    return sensedBitmap;
}


} // namespace ns3<|MERGE_RESOLUTION|>--- conflicted
+++ resolved
@@ -368,29 +368,21 @@
                    UintegerValue (3),
                    MakeUintegerAccessor (&LteEnbMac::m_raResponseWindowSize),
                    MakeUintegerChecker<uint8_t> (2, 10))
-<<<<<<< HEAD
     .AddAttribute ("ConnEstFailCount",
                    "how many time T300 timer can expire on the same cell",
                    UintegerValue (1),
                    MakeUintegerAccessor (&LteEnbMac::m_connEstFailCount),
                    MakeUintegerChecker<uint8_t> (1, 4))
-=======
-    .AddAttribute ("ComponentCarrierId",
-                   "ComponentCarrier Id, needed to reply on the appropriate sap.",
-                   UintegerValue (0),
-                   MakeUintegerAccessor (&LteEnbMac::m_componentCarrierId),
-                   MakeUintegerChecker<uint8_t> (0,4))
     .AddAttribute("FusionAlgorithm",
                   "Fusion algorithm for the collaborative sensing merge function",
                   UintegerValue(3),
                   MakeUintegerAccessor(&LteEnbMac::FusionAlgorithm),
                   MakeUintegerChecker<uint8_t> (1,50))//Increment range if you create new fusion algorithms
     .AddAttribute("SpectrumSensing",
-                  "Set if spectrum sensing should be used or not",
                   BooleanValue(true),
                   MakeBooleanAccessor(&LteEnbMac::spectrumSensing),
+                  "Set if spectrum sensing should be used or not",
                   MakeBooleanChecker())
->>>>>>> f9befe97
     .AddTraceSource ("DlScheduling",
                      "Information regarding DL scheduling.",
                      MakeTraceSourceAccessor (&LteEnbMac::m_dlScheduling),
@@ -1005,16 +997,11 @@
   std::map<uint8_t, LteMacSapUser*>::iterator lcidIt = rntiIt->second.find (lcid);
   //NS_ASSERT_MSG (lcidIt != rntiIt->second.end (), "could not find LCID" << lcid);
 
-<<<<<<< HEAD
   LteMacSapUser::ReceivePduParameters rxPduParams;
   rxPduParams.p = p;
   rxPduParams.rnti = rnti;
   rxPduParams.lcid = lcid;
 
-=======
-  //if (lcid == 0x0ff)//receive through data channel
-  //  RecvCognitiveMessage(p);
->>>>>>> f9befe97
   //Receive PDU only if LCID is found
   if (lcidIt != rntiIt->second.end ())
     {
