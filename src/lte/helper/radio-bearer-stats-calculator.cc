--- conflicted
+++ resolved
@@ -238,19 +238,11 @@
     outFileUlRlc << "% start\tend\tCellId\tIMSI\tRNTI\tLCID\tnTxPDUs\tTxBytes\tnRxPDUs\tRxBytes\t";
     outFileUlRlc << "delay\tstdDev\tmin\tmax\t";
     outFileUlRlc << "PduSize\tstdDev\tmin\tmax";
-<<<<<<< HEAD
-    outFileUlRlc << "\n"; //std::endl; //endl forces flush and blocks main thread, which is stupid
-    outFileDlRlc << "% start\tend\tCellId\tIMSI\tRNTI\tLCID\tnTxPDUs\tTxBytes\tnRxPDUs\tRxBytes\t";
-    outFileDlRlc << "delay\tstdDev\tmin\tmax\t";
-    outFileDlRlc << "PduSize\tstdDev\tmin\tmax";
-    outFileDlRlc << "\n"; //std::endl; //endl forces flush and blocks main thread, which is stupid
-=======
     outFileUlRlc << "\n"; //std::endl; //endl forces flush and blocks main thread, which severely impacts performance
     outFileDlRlc << "% start\tend\tCellId\tIMSI\tRNTI\tLCID\tnTxPDUs\tTxBytes\tnRxPDUs\tRxBytes\t";
     outFileDlRlc << "delay\tstdDev\tmin\tmax\t";
     outFileDlRlc << "PduSize\tstdDev\tmin\tmax";
     outFileDlRlc << "\n"; //std::endl; //endl forces flush and blocks main thread, which severely impacts performance
->>>>>>> 63677910
   }
 
   WriteUlResults (outFileUlRlc);
@@ -314,11 +306,7 @@
         {
           outFile << (*it) << "\t";
         }
-<<<<<<< HEAD
-      outFile << "\n"; //std::endl; //endl forces flush and blocks main thread, which is stupid
-=======
       outFile << "\n"; //std::endl; //endl forces flush and blocks main thread, which severely impacts performance
->>>>>>> 63677910
     }
 }
 
@@ -377,11 +365,7 @@
         {
           outFile << (*it) << "\t";
         }
-<<<<<<< HEAD
-      outFile << "\n"; //std::endl; //endl forces flush and blocks main thread, which is stupid
-=======
       outFile << "\n"; //std::endl; //endl forces flush and blocks main thread, which severely impacts performance
->>>>>>> 63677910
     }
 }
 
