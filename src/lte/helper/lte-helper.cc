--- conflicted
+++ resolved
@@ -68,620 +68,6 @@
 
 namespace ns3 {
 
-<<<<<<< HEAD
-NS_LOG_COMPONENT_DEFINE ("LteHelper");
-
-NS_OBJECT_ENSURE_REGISTERED (LteHelper);
-
-LteHelper::LteHelper (void)
-  : m_fadingStreamsAssigned (false),
-    m_imsiCounter (0),
-    m_cellIdCounter {1}
-{
-  NS_LOG_FUNCTION (this);
-  m_enbNetDeviceFactory.SetTypeId (LteEnbNetDevice::GetTypeId ());
-  m_enbAntennaModelFactory.SetTypeId (IsotropicAntennaModel::GetTypeId ());
-  m_ueNetDeviceFactory.SetTypeId (LteUeNetDevice::GetTypeId ());
-  m_ueAntennaModelFactory.SetTypeId (IsotropicAntennaModel::GetTypeId ());
-  m_channelFactory.SetTypeId (MultiModelSpectrumChannel::GetTypeId ());
-}
-
-void 
-LteHelper::DoInitialize (void)
-{
-  NS_LOG_FUNCTION (this);
-  ChannelModelInitialization ();
-  m_phyStats = CreateObject<PhyStatsCalculator> ();
-  m_phyTxStats = CreateObject<PhyTxStatsCalculator> ();
-  m_phyRxStats = CreateObject<PhyRxStatsCalculator> ();
-  m_macStats = CreateObject<MacStatsCalculator> ();
-  Object::DoInitialize ();
-
-}
-
-LteHelper::~LteHelper (void)
-{
-  NS_LOG_FUNCTION (this);
-}
-
-TypeId LteHelper::GetTypeId (void)
-{
-  static TypeId
-    tid =
-    TypeId ("ns3::LteHelper")
-    .SetParent<Object> ()
-    .AddConstructor<LteHelper> ()
-    .AddAttribute ("Scheduler",
-                   "The type of scheduler to be used for eNBs. "
-                   "The allowed values for this attributes are the type names "
-                   "of any class inheriting from ns3::FfMacScheduler.",
-                   StringValue ("ns3::PfFfMacScheduler"),
-                   MakeStringAccessor (&LteHelper::SetSchedulerType,
-                                       &LteHelper::GetSchedulerType),
-                   MakeStringChecker ())
-    .AddAttribute ("FfrAlgorithm",
-                   "The type of FFR algorithm to be used for eNBs. "
-                   "The allowed values for this attributes are the type names "
-                   "of any class inheriting from ns3::LteFfrAlgorithm.",
-                   StringValue ("ns3::LteFrNoOpAlgorithm"),
-                   MakeStringAccessor (&LteHelper::SetFfrAlgorithmType,
-                                       &LteHelper::GetFfrAlgorithmType),
-                   MakeStringChecker ())
-    .AddAttribute ("HandoverAlgorithm",
-                   "The type of handover algorithm to be used for eNBs. "
-                   "The allowed values for this attributes are the type names "
-                   "of any class inheriting from ns3::LteHandoverAlgorithm.",
-                   StringValue ("ns3::NoOpHandoverAlgorithm"),
-                   MakeStringAccessor (&LteHelper::SetHandoverAlgorithmType,
-                                       &LteHelper::GetHandoverAlgorithmType),
-                   MakeStringChecker ())
-    .AddAttribute ("PathlossModel",
-                   "The type of pathloss model to be used. "
-                   "The allowed values for this attributes are the type names "
-                   "of any class inheriting from ns3::PropagationLossModel.",
-                   TypeIdValue (FriisPropagationLossModel::GetTypeId ()),
-                   MakeTypeIdAccessor (&LteHelper::SetPathlossModelType),
-                   MakeTypeIdChecker ())
-    .AddAttribute ("FadingModel",
-                   "The type of fading model to be used."
-                   "The allowed values for this attributes are the type names "
-                   "of any class inheriting from ns3::SpectrumPropagationLossModel."
-                   "If the type is set to an empty string, no fading model is used.",
-                   StringValue (""),
-                   MakeStringAccessor (&LteHelper::SetFadingModel),
-                   MakeStringChecker ())
-    .AddAttribute ("UseIdealRrc",
-                   "If true, LteRrcProtocolIdeal will be used for RRC signaling. "
-                   "If false, LteRrcProtocolReal will be used.",
-                   BooleanValue (true), 
-                   MakeBooleanAccessor (&LteHelper::m_useIdealRrc),
-                   MakeBooleanChecker ())
-    .AddAttribute ("AnrEnabled",
-                   "Activate or deactivate Automatic Neighbour Relation function",
-                   BooleanValue (true),
-                   MakeBooleanAccessor (&LteHelper::m_isAnrEnabled),
-                   MakeBooleanChecker ())
-    .AddAttribute ("UsePdschForCqiGeneration",
-                   "If true, DL-CQI will be calculated from PDCCH as signal and PDSCH as interference "
-                   "If false, DL-CQI will be calculated from PDCCH as signal and PDCCH as interference  ",
-                   BooleanValue (true),
-                   MakeBooleanAccessor (&LteHelper::m_usePdschForCqiGeneration),
-                   MakeBooleanChecker ())
-    .AddAttribute ("EnbComponentCarrierManager",
-                   "The type of Component Carrier Manager to be used for eNBs. "
-                   "The allowed values for this attributes are the type names "
-                   "of any class inheriting ns3::LteEnbComponentCarrierManager.",
-                   StringValue ("ns3::NoOpComponentCarrierManager"),
-                   MakeStringAccessor (&LteHelper::SetEnbComponentCarrierManagerType,
-                                       &LteHelper::GetEnbComponentCarrierManagerType),
-                   MakeStringChecker ())
-    .AddAttribute ("UeComponentCarrierManager",
-                   "The type of Component Carrier Manager to be used for UEs. "
-                   "The allowed values for this attributes are the type names "
-                   "of any class inheriting ns3::LteUeComponentCarrierManager.",
-                   StringValue ("ns3::SimpleUeComponentCarrierManager"),
-                   MakeStringAccessor (&LteHelper::SetUeComponentCarrierManagerType,
-                                       &LteHelper::GetUeComponentCarrierManagerType),
-                   MakeStringChecker ())
-    .AddAttribute ("UseCa",
-                   "If true, Carrier Aggregation feature is enabled and a valid Component Carrier Map is expected."
-                   "If false, single carrier simulation.",
-                   BooleanValue (false),
-                   MakeBooleanAccessor (&LteHelper::m_useCa),
-                   MakeBooleanChecker ())
-    .AddAttribute ("NumberOfComponentCarriers",
-                   "Set the number of Component carrier to use "
-                   "If it is more than one and m_useCa is false, it will raise an error ",
-                   UintegerValue (1),
-                   MakeUintegerAccessor (&LteHelper::m_noOfCcs),
-                   MakeUintegerChecker<uint16_t> (MIN_NO_CC, MAX_NO_CC))
-  ;
-  return tid;
-}
-
-void
-LteHelper::DoDispose ()
-{
-  NS_LOG_FUNCTION (this);
-  m_downlinkChannel = 0;
-  m_uplinkChannel = 0;
-  m_componentCarrierPhyParams.clear();
-  Object::DoDispose ();
-}
-
-Ptr<SpectrumChannel>
-LteHelper::GetUplinkSpectrumChannel (void) const
-{
-  return m_uplinkChannel;
-}
-
-Ptr<SpectrumChannel>
-LteHelper::GetDownlinkSpectrumChannel (void) const
-{
-  return m_downlinkChannel;
-}
-
-void
-LteHelper::ChannelModelInitialization (void)
-{
-  // Channel Object (i.e. Ptr<SpectrumChannel>) are within a vector
-  // PathLossModel Objects are vectors --> in InstallSingleEnb we will set the frequency
-  NS_LOG_FUNCTION (this << m_noOfCcs);
-
-  m_downlinkChannel = m_channelFactory.Create<SpectrumChannel> ();
-  m_uplinkChannel = m_channelFactory.Create<SpectrumChannel> ();
-
-  m_downlinkPathlossModel = m_pathlossModelFactory.Create ();
-  Ptr<SpectrumPropagationLossModel> dlSplm = m_downlinkPathlossModel->GetObject<SpectrumPropagationLossModel> ();
-  if (dlSplm != 0)
-    {
-      NS_LOG_LOGIC (this << " using a SpectrumPropagationLossModel in DL");
-      m_downlinkChannel->AddSpectrumPropagationLossModel (dlSplm);
-    }
-  else
-    {
-      NS_LOG_LOGIC (this << " using a PropagationLossModel in DL");
-      Ptr<PropagationLossModel> dlPlm = m_downlinkPathlossModel->GetObject<PropagationLossModel> ();
-      NS_ASSERT_MSG (dlPlm != 0, " " << m_downlinkPathlossModel << " is neither PropagationLossModel nor SpectrumPropagationLossModel");
-      m_downlinkChannel->AddPropagationLossModel (dlPlm);
-    }
-
-  m_uplinkPathlossModel = m_pathlossModelFactory.Create ();
-  Ptr<SpectrumPropagationLossModel> ulSplm = m_uplinkPathlossModel->GetObject<SpectrumPropagationLossModel> ();
-  if (ulSplm != 0)
-    {
-      NS_LOG_LOGIC (this << " using a SpectrumPropagationLossModel in UL");
-      m_uplinkChannel->AddSpectrumPropagationLossModel (ulSplm);
-    }
-  else
-    {
-      NS_LOG_LOGIC (this << " using a PropagationLossModel in UL");
-      Ptr<PropagationLossModel> ulPlm = m_uplinkPathlossModel->GetObject<PropagationLossModel> ();
-      NS_ASSERT_MSG (ulPlm != 0, " " << m_uplinkPathlossModel << " is neither PropagationLossModel nor SpectrumPropagationLossModel");
-      m_uplinkChannel->AddPropagationLossModel (ulPlm);
-    }
-  if (!m_fadingModelType.empty ())
-    {
-      m_fadingModel = m_fadingModelFactory.Create<SpectrumPropagationLossModel> ();
-      m_fadingModel->Initialize ();
-      m_downlinkChannel->AddSpectrumPropagationLossModel (m_fadingModel);
-      m_uplinkChannel->AddSpectrumPropagationLossModel (m_fadingModel);
-    }
-}
-
-void 
-LteHelper::SetEpcHelper (Ptr<EpcHelper> h)
-{
-  NS_LOG_FUNCTION (this << h);
-  m_epcHelper = h;
-}
-
-void 
-LteHelper::SetSchedulerType (std::string type) 
-{
-  NS_LOG_FUNCTION (this << type);
-  m_schedulerFactory = ObjectFactory ();
-  m_schedulerFactory.SetTypeId (type);
-}
-
-std::string
-LteHelper::GetSchedulerType () const
-{
-  return m_schedulerFactory.GetTypeId ().GetName ();
-} 
-
-void 
-LteHelper::SetSchedulerAttribute (std::string n, const AttributeValue &v)
-{
-  NS_LOG_FUNCTION (this << n);
-  m_schedulerFactory.Set (n, v);
-}
-
-std::string
-LteHelper::GetFfrAlgorithmType () const
-{
-  return m_ffrAlgorithmFactory.GetTypeId ().GetName ();
-}
-
-void
-LteHelper::SetFfrAlgorithmType (std::string type)
-{
-  NS_LOG_FUNCTION (this << type);
-  m_ffrAlgorithmFactory = ObjectFactory ();
-  m_ffrAlgorithmFactory.SetTypeId (type);
-}
-
-void
-LteHelper::SetFfrAlgorithmAttribute (std::string n, const AttributeValue &v)
-{
-  NS_LOG_FUNCTION (this << n);
-  m_ffrAlgorithmFactory.Set (n, v);
-}
-
-std::string
-LteHelper::GetHandoverAlgorithmType () const
-{
-  return m_handoverAlgorithmFactory.GetTypeId ().GetName ();
-}
-
-void
-LteHelper::SetHandoverAlgorithmType (std::string type)
-{
-  NS_LOG_FUNCTION (this << type);
-  m_handoverAlgorithmFactory = ObjectFactory ();
-  m_handoverAlgorithmFactory.SetTypeId (type);
-}
-
-void
-LteHelper::SetHandoverAlgorithmAttribute (std::string n, const AttributeValue &v)
-{
-  NS_LOG_FUNCTION (this << n);
-  m_handoverAlgorithmFactory.Set (n, v);
-}
-
-
-std::string
-LteHelper::GetEnbComponentCarrierManagerType () const
-{
-  return m_enbComponentCarrierManagerFactory.GetTypeId ().GetName ();
-}
-
-void
-LteHelper::SetEnbComponentCarrierManagerType (std::string type)
-{
-  NS_LOG_FUNCTION (this << type);
-  m_enbComponentCarrierManagerFactory = ObjectFactory ();
-  m_enbComponentCarrierManagerFactory.SetTypeId (type);
-}
-
-void
-LteHelper::SetEnbComponentCarrierManagerAttribute (std::string n, const AttributeValue &v)
-{
-  NS_LOG_FUNCTION (this << n);
-  m_enbComponentCarrierManagerFactory.Set (n, v);
-}
-
-std::string
-LteHelper::GetUeComponentCarrierManagerType () const
-{
-  return m_ueComponentCarrierManagerFactory.GetTypeId ().GetName ();
-}
-
-void
-LteHelper::SetUeComponentCarrierManagerType (std::string type)
-{
-  NS_LOG_FUNCTION (this << type);
-  m_ueComponentCarrierManagerFactory = ObjectFactory ();
-  m_ueComponentCarrierManagerFactory.SetTypeId (type);
-}
-
-void
-LteHelper::SetUeComponentCarrierManagerAttribute (std::string n, const AttributeValue &v)
-{
-  NS_LOG_FUNCTION (this << n);
-  m_ueComponentCarrierManagerFactory.Set (n, v);
-}
-
-void
-LteHelper::SetPathlossModelType (TypeId type)
-{
-  NS_LOG_FUNCTION (this << type);
-  m_pathlossModelFactory = ObjectFactory ();
-  m_pathlossModelFactory.SetTypeId (type);
-}
-
-void 
-LteHelper::SetPathlossModelAttribute (std::string n, const AttributeValue &v)
-{
-  NS_LOG_FUNCTION (this << n);
-  m_pathlossModelFactory.Set (n, v);
-}
-
-void
-LteHelper::SetEnbDeviceAttribute (std::string n, const AttributeValue &v)
-{
-  NS_LOG_FUNCTION (this);
-  m_enbNetDeviceFactory.Set (n, v);
-}
-
-
-void 
-LteHelper::SetEnbAntennaModelType (std::string type)
-{
-  NS_LOG_FUNCTION (this);
-  m_enbAntennaModelFactory.SetTypeId (type);
-}
-
-void 
-LteHelper::SetEnbAntennaModelAttribute (std::string n, const AttributeValue &v)
-{
-  NS_LOG_FUNCTION (this);
-  m_enbAntennaModelFactory.Set (n, v);
-}
-
-void
-LteHelper::SetUeDeviceAttribute (std::string n, const AttributeValue &v)
-{
-  NS_LOG_FUNCTION (this);
-  m_ueNetDeviceFactory.Set (n, v);
-}
-
-void 
-LteHelper::SetUeAntennaModelType (std::string type)
-{
-  NS_LOG_FUNCTION (this);
-  m_ueAntennaModelFactory.SetTypeId (type);
-}
-
-void 
-LteHelper::SetUeAntennaModelAttribute (std::string n, const AttributeValue &v)
-{
-  NS_LOG_FUNCTION (this);
-  m_ueAntennaModelFactory.Set (n, v);
-}
-
-void 
-LteHelper::SetFadingModel (std::string type) 
-{
-  NS_LOG_FUNCTION (this << type);
-  m_fadingModelType = type;
-  if (!type.empty ())
-    {
-      m_fadingModelFactory = ObjectFactory ();
-      m_fadingModelFactory.SetTypeId (type);
-    }
-}
-
-void 
-LteHelper::SetFadingModelAttribute (std::string n, const AttributeValue &v)
-{
-  m_fadingModelFactory.Set (n, v);
-}
-
-void 
-LteHelper::SetSpectrumChannelType (std::string type) 
-{
-  NS_LOG_FUNCTION (this << type);
-  m_channelFactory.SetTypeId (type);
-}
-
-void 
-LteHelper::SetSpectrumChannelAttribute (std::string n, const AttributeValue &v)
-{
-  m_channelFactory.Set (n, v);
-}
-
-NetDeviceContainer
-LteHelper::InstallEnbDevice (NodeContainer c)
-{
-  NS_LOG_FUNCTION (this);
-  Initialize ();  // will run DoInitialize () if necessary
-  NetDeviceContainer devices;
-  for (NodeContainer::Iterator i = c.Begin (); i != c.End (); ++i)
-    {
-      Ptr<Node> node = *i;
-      Ptr<NetDevice> device = InstallSingleEnbDevice (node);
-      devices.Add (device);
-    }
-  return devices;
-}
-
-NetDeviceContainer
-LteHelper::InstallUeDevice (NodeContainer c)
-{
-  NS_LOG_FUNCTION (this);
-  NetDeviceContainer devices;
-  for (NodeContainer::Iterator i = c.Begin (); i != c.End (); ++i)
-    {
-      Ptr<Node> node = *i;
-      Ptr<NetDevice> device = InstallSingleUeDevice (node);
-      devices.Add (device);
-    }
-  return devices;
-}
-
-
-Ptr<NetDevice>
-LteHelper::InstallSingleEnbDevice (Ptr<Node> n)
-{
-  NS_LOG_FUNCTION (this << n);
-  uint16_t cellId = m_cellIdCounter; // \todo Remove, eNB has no cell ID
-
-  Ptr<LteEnbNetDevice> dev = m_enbNetDeviceFactory.Create<LteEnbNetDevice> ();
-  Ptr<LteHandoverAlgorithm> handoverAlgorithm = m_handoverAlgorithmFactory.Create<LteHandoverAlgorithm> ();
-
-  NS_ABORT_MSG_IF (m_componentCarrierPhyParams.size() != 0, "CC map is not clean");
-  DoComponentCarrierConfigure (dev->GetUlEarfcn (), dev->GetDlEarfcn (),
-                               dev->GetUlBandwidth (), dev->GetDlBandwidth ());
-  NS_ABORT_MSG_IF (m_componentCarrierPhyParams.size() != m_noOfCcs,
-                   "CC map size (" << m_componentCarrierPhyParams.size () <<
-                   ") must be equal to number of carriers (" <<
-                   m_noOfCcs << ")");
-
-  // create component carrier map for this eNb device
-  std::map<uint8_t,Ptr<ComponentCarrierBaseStation> > ccMap;
-  for (std::map<uint8_t, ComponentCarrier >::iterator it = m_componentCarrierPhyParams.begin ();
-       it != m_componentCarrierPhyParams.end ();
-       ++it)
-    {
-      Ptr <ComponentCarrierEnb> cc = CreateObject<ComponentCarrierEnb> ();
-      cc->SetUlBandwidth (it->second.GetUlBandwidth ());
-      cc->SetDlBandwidth (it->second.GetDlBandwidth ());
-      cc->SetDlEarfcn (it->second.GetDlEarfcn ());
-      cc->SetUlEarfcn (it->second.GetUlEarfcn ());
-      cc->SetAsPrimary (it->second.IsPrimary ());
-      NS_ABORT_MSG_IF (m_cellIdCounter == 65535, "max num cells exceeded");
-      cc->SetCellId (m_cellIdCounter++);
-      ccMap [it->first] =  cc;
-    }
-  // CC map is not needed anymore
-  m_componentCarrierPhyParams.clear ();
-
-  NS_ABORT_MSG_IF (m_useCa && ccMap.size()<2, "You have to either specify carriers or disable carrier aggregation");
-  NS_ASSERT (ccMap.size () == m_noOfCcs);
-
-  for (auto it = ccMap.begin (); it != ccMap.end (); ++it)
-    {
-      NS_LOG_DEBUG (this << "component carrier map size " << (uint16_t) ccMap.size ());
-      Ptr<LteSpectrumPhy> dlPhy = CreateObject<LteSpectrumPhy> ();
-      Ptr<LteSpectrumPhy> ulPhy = CreateObject<LteSpectrumPhy> ();
-      Ptr<LteEnbPhy> phy = CreateObject<LteEnbPhy> (dlPhy, ulPhy);
-
-      Ptr<LteHarqPhy> harq = Create<LteHarqPhy> ();
-      dlPhy->SetHarqPhyModule (harq);
-      ulPhy->SetHarqPhyModule (harq);
-      phy->SetHarqPhyModule (harq);
-
-      Ptr<LteChunkProcessor> pCtrl = Create<LteChunkProcessor> ();
-      pCtrl->AddCallback (MakeCallback (&LteEnbPhy::GenerateCtrlCqiReport, phy));
-      ulPhy->AddCtrlSinrChunkProcessor (pCtrl);   // for evaluating SRS UL-CQI
-
-      Ptr<LteChunkProcessor> pData = Create<LteChunkProcessor> ();
-      pData->AddCallback (MakeCallback (&LteEnbPhy::GenerateDataCqiReport, phy));
-      pData->AddCallback (MakeCallback (&LteSpectrumPhy::UpdateSinrPerceived, ulPhy));
-      ulPhy->AddDataSinrChunkProcessor (pData);   // for evaluating PUSCH UL-CQI
-
-      Ptr<LteChunkProcessor> pInterf = Create<LteChunkProcessor> ();
-      pInterf->AddCallback (MakeCallback (&LteEnbPhy::ReportInterference, phy));
-      ulPhy->AddInterferenceDataChunkProcessor (pInterf);   // for interference power tracing
-
-      dlPhy->SetChannel (m_downlinkChannel);
-      ulPhy->SetChannel (m_uplinkChannel);
-
-      Ptr<MobilityModel> mm = n->GetObject<MobilityModel> ();
-      NS_ASSERT_MSG (mm, "MobilityModel needs to be set on node before calling LteHelper::InstallEnbDevice ()");
-      dlPhy->SetMobility (mm);
-      ulPhy->SetMobility (mm);
-
-      Ptr<AntennaModel> antenna = (m_enbAntennaModelFactory.Create ())->GetObject<AntennaModel> ();
-      NS_ASSERT_MSG (antenna, "error in creating the AntennaModel object");
-      dlPhy->SetAntenna (antenna);
-      ulPhy->SetAntenna (antenna);
-
-      Ptr<LteEnbMac> mac = CreateObject<LteEnbMac> ();
-      Ptr<FfMacScheduler> sched = m_schedulerFactory.Create<FfMacScheduler> ();
-      Ptr<LteFfrAlgorithm> ffrAlgorithm = m_ffrAlgorithmFactory.Create<LteFfrAlgorithm> ();
-      DynamicCast<ComponentCarrierEnb> (it->second)->SetMac (mac);
-      DynamicCast<ComponentCarrierEnb> (it->second)->SetFfMacScheduler (sched);
-      DynamicCast<ComponentCarrierEnb> (it->second)->SetFfrAlgorithm (ffrAlgorithm);
-      DynamicCast<ComponentCarrierEnb> (it->second)->SetPhy (phy);
-    }
-
-  Ptr<LteEnbRrc> rrc = CreateObject<LteEnbRrc> ();
-  Ptr<LteEnbComponentCarrierManager> ccmEnbManager = m_enbComponentCarrierManagerFactory.Create<LteEnbComponentCarrierManager> ();
-  
-  //ComponentCarrierManager SAP
-  rrc->SetLteCcmRrcSapProvider (ccmEnbManager->GetLteCcmRrcSapProvider ());
-  ccmEnbManager->SetLteCcmRrcSapUser (rrc->GetLteCcmRrcSapUser ());
-  // Set number of component carriers. Note: eNB CCM would also set the
-  // number of component carriers in eNB RRC
-  ccmEnbManager->SetNumberOfComponentCarriers (m_noOfCcs);
-
-  rrc->ConfigureCarriers (ccMap);
-
-  if (m_useIdealRrc)
-    {
-      Ptr<LteEnbRrcProtocolIdeal> rrcProtocol = CreateObject<LteEnbRrcProtocolIdeal> ();
-      rrcProtocol->SetLteEnbRrcSapProvider (rrc->GetLteEnbRrcSapProvider ());
-      rrc->SetLteEnbRrcSapUser (rrcProtocol->GetLteEnbRrcSapUser ());
-      rrc->AggregateObject (rrcProtocol);
-      rrcProtocol->SetCellId (cellId);
-    }
-  else
-    {
-      Ptr<LteEnbRrcProtocolReal> rrcProtocol = CreateObject<LteEnbRrcProtocolReal> ();
-      rrcProtocol->SetLteEnbRrcSapProvider (rrc->GetLteEnbRrcSapProvider ());
-      rrc->SetLteEnbRrcSapUser (rrcProtocol->GetLteEnbRrcSapUser ());
-      rrc->AggregateObject (rrcProtocol);
-      rrcProtocol->SetCellId (cellId);
-    }
-
-  if (m_epcHelper != 0)
-    {
-      EnumValue epsBearerToRlcMapping;
-      rrc->GetAttribute ("EpsBearerToRlcMapping", epsBearerToRlcMapping);
-      // it does not make sense to use RLC/SM when also using the EPC
-      if (epsBearerToRlcMapping.Get () == LteEnbRrc::RLC_SM_ALWAYS)
-        {
-          rrc->SetAttribute ("EpsBearerToRlcMapping", EnumValue (LteEnbRrc::RLC_UM_ALWAYS));
-        }
-    }
-
-  rrc->SetLteHandoverManagementSapProvider (handoverAlgorithm->GetLteHandoverManagementSapProvider ());
-  handoverAlgorithm->SetLteHandoverManagementSapUser (rrc->GetLteHandoverManagementSapUser ());
- 
-  // This RRC attribute is used to connect each new RLC instance with the MAC layer
-  // (for function such as TransmitPdu, ReportBufferStatusReport).
-  // Since in this new architecture, the component carrier manager acts a proxy, it
-  // will have its own LteMacSapProvider interface, RLC will see it as through original MAC
-  // interface LteMacSapProvider, but the function call will go now through LteEnbComponentCarrierManager
-  // instance that needs to implement functions of this interface, and its task will be to
-  // forward these calls to the specific MAC of some of the instances of component carriers. This
-  // decision will depend on the specific implementation of the component carrier manager.
-  rrc->SetLteMacSapProvider (ccmEnbManager->GetLteMacSapProvider ());
-
-  bool ccmTest;
-  for (auto it = ccMap.begin (); it != ccMap.end (); ++it)
-    {
-      DynamicCast<ComponentCarrierEnb> (it->second)->GetPhy ()->SetLteEnbCphySapUser (rrc->GetLteEnbCphySapUser (it->first));
-      rrc->SetLteEnbCphySapProvider (DynamicCast<ComponentCarrierEnb> (it->second)->GetPhy ()->GetLteEnbCphySapProvider (), it->first);
-
-      rrc->SetLteEnbCmacSapProvider (DynamicCast<ComponentCarrierEnb> (it->second)->GetMac ()->GetLteEnbCmacSapProvider (),it->first );
-      DynamicCast<ComponentCarrierEnb> (it->second)->GetMac ()->SetLteEnbCmacSapUser (rrc->GetLteEnbCmacSapUser (it->first));
-
-      DynamicCast<ComponentCarrierEnb> (it->second)->GetPhy ()->SetComponentCarrierId (it->first);
-      DynamicCast<ComponentCarrierEnb> (it->second)->GetMac ()->SetComponentCarrierId (it->first);
-      //FFR SAP
-      DynamicCast<ComponentCarrierEnb> (it->second)->GetFfMacScheduler ()->SetLteFfrSapProvider (DynamicCast<ComponentCarrierEnb> (it->second)->GetFfrAlgorithm ()->GetLteFfrSapProvider ());
-      DynamicCast<ComponentCarrierEnb> (it->second)->GetFfrAlgorithm ()->SetLteFfrSapUser (DynamicCast<ComponentCarrierEnb> (it->second)->GetFfMacScheduler ()->GetLteFfrSapUser ());
-      rrc->SetLteFfrRrcSapProvider (DynamicCast<ComponentCarrierEnb> (it->second)->GetFfrAlgorithm ()->GetLteFfrRrcSapProvider (), it->first);
-      DynamicCast<ComponentCarrierEnb> (it->second)->GetFfrAlgorithm ()->SetLteFfrRrcSapUser (rrc->GetLteFfrRrcSapUser (it->first));
-      //FFR SAP END
-
-      // PHY <--> MAC SAP
-      DynamicCast<ComponentCarrierEnb> (it->second)->GetPhy ()->SetLteEnbPhySapUser (DynamicCast<ComponentCarrierEnb> (it->second)->GetMac ()->GetLteEnbPhySapUser ());
-      DynamicCast<ComponentCarrierEnb> (it->second)->GetMac ()->SetLteEnbPhySapProvider (DynamicCast<ComponentCarrierEnb> (it->second)->GetPhy ()->GetLteEnbPhySapProvider ());
-      // PHY <--> MAC SAP END
-
-      //Scheduler SAP
-      DynamicCast<ComponentCarrierEnb> (it->second)->GetMac ()->SetFfMacSchedSapProvider (DynamicCast<ComponentCarrierEnb> (it->second)->GetFfMacScheduler ()->GetFfMacSchedSapProvider ());
-      DynamicCast<ComponentCarrierEnb> (it->second)->GetMac ()->SetFfMacCschedSapProvider (DynamicCast<ComponentCarrierEnb> (it->second)->GetFfMacScheduler ()->GetFfMacCschedSapProvider ());
-
-      DynamicCast<ComponentCarrierEnb> (it->second)->GetFfMacScheduler ()->SetFfMacSchedSapUser (DynamicCast<ComponentCarrierEnb> (it->second)->GetMac ()->GetFfMacSchedSapUser ());
-      DynamicCast<ComponentCarrierEnb> (it->second)->GetFfMacScheduler ()->SetFfMacCschedSapUser (DynamicCast<ComponentCarrierEnb> (it->second)->GetMac ()->GetFfMacCschedSapUser ());
-      // Scheduler SAP END
-
-      DynamicCast<ComponentCarrierEnb> (it->second)->GetMac ()->SetLteCcmMacSapUser (ccmEnbManager->GetLteCcmMacSapUser ());
-      ccmEnbManager->SetCcmMacSapProviders (it->first, DynamicCast<ComponentCarrierEnb> (it->second)->GetMac ()->GetLteCcmMacSapProvider ());
-
-      // insert the pointer to the LteMacSapProvider interface of the MAC layer of the specific component carrier
-      ccmTest = ccmEnbManager->SetMacSapProvider (it->first, DynamicCast<ComponentCarrierEnb> (it->second)->GetMac ()->GetLteMacSapProvider());
-
-      if (ccmTest == false)
-        {
-          NS_FATAL_ERROR ("Error in SetComponentCarrierMacSapProviders");
-        }
-=======
     NS_LOG_COMPONENT_DEFINE ("LteHelper");
 
     NS_OBJECT_ENSURE_REGISTERED (LteHelper);
@@ -710,7 +96,6 @@
         m_macStats = CreateObject<MacStatsCalculator> ();
         Object::DoInitialize ();
 
->>>>>>> f9befe97
     }
 
     LteHelper::~LteHelper (void)
@@ -813,7 +198,509 @@
         return tid;
     }
 
-<<<<<<< HEAD
+    void
+    LteHelper::DoDispose ()
+    {
+        NS_LOG_FUNCTION (this);
+        m_downlinkChannel = 0;
+        m_uplinkChannel = 0;
+        m_componentCarrierPhyParams.clear();
+        Object::DoDispose ();
+    }
+
+    Ptr<SpectrumChannel>
+    LteHelper::GetUplinkSpectrumChannel (void) const
+    {
+        return m_uplinkChannel;
+    }
+
+    Ptr<SpectrumChannel>
+    LteHelper::GetDownlinkSpectrumChannel (void) const
+    {
+        return m_downlinkChannel;
+    }
+
+    void
+    LteHelper::ChannelModelInitialization (void)
+    {
+        // Channel Object (i.e. Ptr<SpectrumChannel>) are within a vector
+        // PathLossModel Objects are vectors --> in InstallSingleEnb we will set the frequency
+        NS_LOG_FUNCTION (this << m_noOfCcs);
+
+        m_downlinkChannel = m_channelFactory.Create<SpectrumChannel> ();
+        m_uplinkChannel = m_channelFactory.Create<SpectrumChannel> ();
+
+        m_downlinkPathlossModel = m_pathlossModelFactory.Create ();
+        Ptr<SpectrumPropagationLossModel> dlSplm = m_downlinkPathlossModel->GetObject<SpectrumPropagationLossModel> ();
+        if (dlSplm != 0)
+        {
+            NS_LOG_LOGIC (this << " using a SpectrumPropagationLossModel in DL");
+            m_downlinkChannel->AddSpectrumPropagationLossModel (dlSplm);
+        }
+        else
+        {
+            NS_LOG_LOGIC (this << " using a PropagationLossModel in DL");
+            Ptr<PropagationLossModel> dlPlm = m_downlinkPathlossModel->GetObject<PropagationLossModel> ();
+            NS_ASSERT_MSG (dlPlm != 0, " " << m_downlinkPathlossModel << " is neither PropagationLossModel nor SpectrumPropagationLossModel");
+            m_downlinkChannel->AddPropagationLossModel (dlPlm);
+        }
+
+        m_uplinkPathlossModel = m_pathlossModelFactory.Create ();
+        Ptr<SpectrumPropagationLossModel> ulSplm = m_uplinkPathlossModel->GetObject<SpectrumPropagationLossModel> ();
+        if (ulSplm != 0)
+        {
+            NS_LOG_LOGIC (this << " using a SpectrumPropagationLossModel in UL");
+            m_uplinkChannel->AddSpectrumPropagationLossModel (ulSplm);
+        }
+        else
+        {
+            NS_LOG_LOGIC (this << " using a PropagationLossModel in UL");
+            Ptr<PropagationLossModel> ulPlm = m_uplinkPathlossModel->GetObject<PropagationLossModel> ();
+            NS_ASSERT_MSG (ulPlm != 0, " " << m_uplinkPathlossModel << " is neither PropagationLossModel nor SpectrumPropagationLossModel");
+            m_uplinkChannel->AddPropagationLossModel (ulPlm);
+        }
+        if (!m_fadingModelType.empty ())
+        {
+            m_fadingModule = m_fadingModelFactory.Create<SpectrumPropagationLossModel> ();
+            m_fadingModule->Initialize ();
+            m_downlinkChannel->AddSpectrumPropagationLossModel (m_fadingModule);
+            m_uplinkChannel->AddSpectrumPropagationLossModel (m_fadingModule);
+        }
+    }
+
+    void
+    LteHelper::SetEpcHelper (Ptr<EpcHelper> h)
+    {
+        NS_LOG_FUNCTION (this << h);
+        m_epcHelper = h;
+    }
+
+    void
+    LteHelper::SetSchedulerType (std::string type)
+    {
+        NS_LOG_FUNCTION (this << type);
+        m_schedulerFactory = ObjectFactory ();
+        m_schedulerFactory.SetTypeId (type);
+    }
+
+    std::string
+    LteHelper::GetSchedulerType () const
+    {
+        return m_schedulerFactory.GetTypeId ().GetName ();
+    }
+
+    void
+    LteHelper::SetSchedulerAttribute (std::string n, const AttributeValue &v)
+    {
+        NS_LOG_FUNCTION (this << n);
+        m_schedulerFactory.Set (n, v);
+    }
+
+    std::string
+    LteHelper::GetFfrAlgorithmType () const
+    {
+        return m_ffrAlgorithmFactory.GetTypeId ().GetName ();
+    }
+
+    void
+    LteHelper::SetFfrAlgorithmType (std::string type)
+    {
+        NS_LOG_FUNCTION (this << type);
+        m_ffrAlgorithmFactory = ObjectFactory ();
+        m_ffrAlgorithmFactory.SetTypeId (type);
+    }
+
+    void
+    LteHelper::SetFfrAlgorithmAttribute (std::string n, const AttributeValue &v)
+    {
+        NS_LOG_FUNCTION (this << n);
+        m_ffrAlgorithmFactory.Set (n, v);
+    }
+
+    std::string
+    LteHelper::GetHandoverAlgorithmType () const
+    {
+        return m_handoverAlgorithmFactory.GetTypeId ().GetName ();
+    }
+
+    void
+    LteHelper::SetHandoverAlgorithmType (std::string type)
+    {
+        NS_LOG_FUNCTION (this << type);
+        m_handoverAlgorithmFactory = ObjectFactory ();
+        m_handoverAlgorithmFactory.SetTypeId (type);
+    }
+
+    void
+    LteHelper::SetHandoverAlgorithmAttribute (std::string n, const AttributeValue &v)
+    {
+        NS_LOG_FUNCTION (this << n);
+        m_handoverAlgorithmFactory.Set (n, v);
+    }
+
+
+    std::string
+    LteHelper::GetEnbComponentCarrierManagerType () const
+    {
+        return m_enbComponentCarrierManagerFactory.GetTypeId ().GetName ();
+    }
+
+    void
+    LteHelper::SetEnbComponentCarrierManagerType (std::string type)
+    {
+        NS_LOG_FUNCTION (this << type);
+        m_enbComponentCarrierManagerFactory = ObjectFactory ();
+        m_enbComponentCarrierManagerFactory.SetTypeId (type);
+    }
+
+    void
+    LteHelper::SetEnbComponentCarrierManagerAttribute (std::string n, const AttributeValue &v)
+    {
+        NS_LOG_FUNCTION (this << n);
+        m_enbComponentCarrierManagerFactory.Set (n, v);
+    }
+
+    std::string
+    LteHelper::GetUeComponentCarrierManagerType () const
+    {
+        return m_ueComponentCarrierManagerFactory.GetTypeId ().GetName ();
+    }
+
+    void
+    LteHelper::SetUeComponentCarrierManagerType (std::string type)
+    {
+        NS_LOG_FUNCTION (this << type);
+        m_ueComponentCarrierManagerFactory = ObjectFactory ();
+        m_ueComponentCarrierManagerFactory.SetTypeId (type);
+    }
+
+    void
+    LteHelper::SetUeComponentCarrierManagerAttribute (std::string n, const AttributeValue &v)
+    {
+        NS_LOG_FUNCTION (this << n);
+        m_ueComponentCarrierManagerFactory.Set (n, v);
+    }
+
+    void
+    LteHelper::SetPathlossModelType (TypeId type)
+    {
+        NS_LOG_FUNCTION (this << type);
+        m_pathlossModelFactory = ObjectFactory ();
+        m_pathlossModelFactory.SetTypeId (type);
+    }
+
+    void
+    LteHelper::SetPathlossModelAttribute (std::string n, const AttributeValue &v)
+    {
+        NS_LOG_FUNCTION (this << n);
+        m_pathlossModelFactory.Set (n, v);
+    }
+
+    void
+    LteHelper::SetEnbDeviceAttribute (std::string n, const AttributeValue &v)
+    {
+        NS_LOG_FUNCTION (this);
+        m_enbNetDeviceFactory.Set (n, v);
+    }
+
+
+    void
+    LteHelper::SetEnbAntennaModelType (std::string type)
+    {
+        NS_LOG_FUNCTION (this);
+        m_enbAntennaModelFactory.SetTypeId (type);
+    }
+
+    void
+    LteHelper::SetEnbAntennaModelAttribute (std::string n, const AttributeValue &v)
+    {
+        NS_LOG_FUNCTION (this);
+        m_enbAntennaModelFactory.Set (n, v);
+    }
+
+    void
+    LteHelper::SetUeDeviceAttribute (std::string n, const AttributeValue &v)
+    {
+        NS_LOG_FUNCTION (this);
+        m_ueNetDeviceFactory.Set (n, v);
+    }
+
+    void
+    LteHelper::SetUeAntennaModelType (std::string type)
+    {
+        NS_LOG_FUNCTION (this);
+        m_ueAntennaModelFactory.SetTypeId (type);
+    }
+
+    void
+    LteHelper::SetUeAntennaModelAttribute (std::string n, const AttributeValue &v)
+    {
+        NS_LOG_FUNCTION (this);
+        m_ueAntennaModelFactory.Set (n, v);
+    }
+
+    void
+    LteHelper::SetFadingModel (std::string type)
+    {
+        NS_LOG_FUNCTION (this << type);
+        m_fadingModelType = type;
+        if (!type.empty ())
+        {
+            m_fadingModelFactory = ObjectFactory ();
+            m_fadingModelFactory.SetTypeId (type);
+        }
+    }
+
+    void
+    LteHelper::SetFadingModelAttribute (std::string n, const AttributeValue &v)
+    {
+        m_fadingModelFactory.Set (n, v);
+    }
+
+    void
+    LteHelper::SetSpectrumChannelType (std::string type)
+    {
+        NS_LOG_FUNCTION (this << type);
+        m_channelFactory.SetTypeId (type);
+    }
+
+
+    void
+    LteHelper::SetSpectrumChannelAttribute (std::string n, const AttributeValue &v)
+    {
+        m_channelFactory.Set (n, v);
+    }
+
+    NetDeviceContainer
+    LteHelper::InstallEnbDevice (NodeContainer c)
+    {
+        NS_LOG_FUNCTION (this);
+        Initialize ();  // will run DoInitialize () if necessary
+        NetDeviceContainer devices;
+        for (NodeContainer::Iterator i = c.Begin (); i != c.End (); ++i)
+        {
+            Ptr<Node> node = *i;
+            Ptr<NetDevice> device = InstallSingleEnbDevice (node);
+            devices.Add (device);
+        }
+        return devices;
+    }
+
+  // create component carrier map for this eNb device
+  std::map<uint8_t,Ptr<ComponentCarrierBaseStation> > ccMap;
+  for (std::map<uint8_t, ComponentCarrier >::iterator it = m_componentCarrierPhyParams.begin ();
+       it != m_componentCarrierPhyParams.end ();
+       ++it)
+    {
+        NS_LOG_FUNCTION (this);
+        NetDeviceContainer devices;
+        for (NodeContainer::Iterator i = c.Begin (); i != c.End (); ++i)
+        {
+            Ptr<Node> node = *i;
+            Ptr<NetDevice> device = InstallSingleUeDevice (node);
+            devices.Add (device);
+        }
+        return devices;
+    }
+
+
+  for (auto it = ccMap.begin (); it != ccMap.end (); ++it)
+    {
+        NS_LOG_FUNCTION (this << n);
+        uint16_t cellId = m_cellIdCounter; // \todo Remove, eNB has no cell ID
+
+        Ptr<LteEnbNetDevice> dev = m_enbNetDeviceFactory.Create<LteEnbNetDevice> ();
+        Ptr<LteHandoverAlgorithm> handoverAlgorithm = m_handoverAlgorithmFactory.Create<LteHandoverAlgorithm> ();
+
+        NS_ABORT_MSG_IF (m_componentCarrierPhyParams.size() != 0, "CC map is not clean");
+        DoComponentCarrierConfigure (dev->GetUlEarfcn (), dev->GetDlEarfcn (),
+                                     dev->GetUlBandwidth (), dev->GetDlBandwidth ());
+        NS_ABORT_MSG_IF (m_componentCarrierPhyParams.size() != m_noOfCcs,
+                         "CC map size (" << m_componentCarrierPhyParams.size () <<
+                                         ") must be equal to number of carriers (" <<
+                                         m_noOfCcs << ")");
+
+        // create component carrier map for this eNb device
+        std::map<uint8_t,Ptr<ComponentCarrierEnb> > ccMap;
+        for (std::map<uint8_t, ComponentCarrier >::iterator it = m_componentCarrierPhyParams.begin ();
+             it != m_componentCarrierPhyParams.end ();
+             ++it)
+        {
+            Ptr <ComponentCarrierEnb> cc = CreateObject<ComponentCarrierEnb> ();
+            cc->SetUlBandwidth (it->second.GetUlBandwidth ());
+            cc->SetDlBandwidth (it->second.GetDlBandwidth ());
+            cc->SetDlEarfcn (it->second.GetDlEarfcn ());
+            cc->SetUlEarfcn (it->second.GetUlEarfcn ());
+            cc->SetAsPrimary (it->second.IsPrimary ());
+            NS_ABORT_MSG_IF (m_cellIdCounter == 65535, "max num cells exceeded");
+            cc->SetCellId (m_cellIdCounter++);
+            ccMap [it->first] =  cc;
+        }
+        // CC map is not needed anymore
+        m_componentCarrierPhyParams.clear ();
+
+        NS_ABORT_MSG_IF (m_useCa && ccMap.size()<2, "You have to either specify carriers or disable carrier aggregation");
+        NS_ASSERT (ccMap.size () == m_noOfCcs);
+
+        for (std::map<uint8_t,Ptr<ComponentCarrierEnb> >::iterator it = ccMap.begin (); it != ccMap.end (); ++it)
+        {
+            NS_LOG_DEBUG (this << "component carrier map size " << (uint16_t) ccMap.size ());
+            Ptr<LteSpectrumPhy> dlPhy = CreateObject<LteSpectrumPhy> ();
+            Ptr<LteSpectrumPhy> ulPhy = CreateObject<LteSpectrumPhy> ();
+            Ptr<LteEnbPhy> phy = CreateObject<LteEnbPhy> (dlPhy, ulPhy);
+
+            Ptr<LteHarqPhy> harq = Create<LteHarqPhy> ();
+            dlPhy->SetHarqPhyModule (harq);
+            ulPhy->SetHarqPhyModule (harq);
+            phy->SetHarqPhyModule (harq);
+
+            Ptr<LteChunkProcessor> pCtrl = Create<LteChunkProcessor> ();
+            pCtrl->AddCallback (MakeCallback (&LteEnbPhy::GenerateCtrlCqiReport, phy));
+            ulPhy->AddCtrlSinrChunkProcessor (pCtrl);   // for evaluating SRS UL-CQI
+
+      Ptr<LteEnbMac> mac = CreateObject<LteEnbMac> ();
+      Ptr<FfMacScheduler> sched = m_schedulerFactory.Create<FfMacScheduler> ();
+      Ptr<LteFfrAlgorithm> ffrAlgorithm = m_ffrAlgorithmFactory.Create<LteFfrAlgorithm> ();
+      DynamicCast<ComponentCarrierEnb> (it->second)->SetMac (mac);
+      DynamicCast<ComponentCarrierEnb> (it->second)->SetFfMacScheduler (sched);
+      DynamicCast<ComponentCarrierEnb> (it->second)->SetFfrAlgorithm (ffrAlgorithm);
+      DynamicCast<ComponentCarrierEnb> (it->second)->SetPhy (phy);
+    }
+
+  Ptr<LteEnbRrc> rrc = CreateObject<LteEnbRrc> ();
+  Ptr<LteEnbComponentCarrierManager> ccmEnbManager = m_enbComponentCarrierManagerFactory.Create<LteEnbComponentCarrierManager> ();
+  
+  //ComponentCarrierManager SAP
+  rrc->SetLteCcmRrcSapProvider (ccmEnbManager->GetLteCcmRrcSapProvider ());
+  ccmEnbManager->SetLteCcmRrcSapUser (rrc->GetLteCcmRrcSapUser ());
+  // Set number of component carriers. Note: eNB CCM would also set the
+  // number of component carriers in eNB RRC
+  ccmEnbManager->SetNumberOfComponentCarriers (m_noOfCcs);
+
+  rrc->ConfigureCarriers (ccMap);
+
+  if (m_useIdealRrc)
+    {
+      Ptr<LteEnbRrcProtocolIdeal> rrcProtocol = CreateObject<LteEnbRrcProtocolIdeal> ();
+      rrcProtocol->SetLteEnbRrcSapProvider (rrc->GetLteEnbRrcSapProvider ());
+      rrc->SetLteEnbRrcSapUser (rrcProtocol->GetLteEnbRrcSapUser ());
+      rrc->AggregateObject (rrcProtocol);
+      rrcProtocol->SetCellId (cellId);
+    }
+  else
+    {
+      Ptr<LteEnbRrcProtocolReal> rrcProtocol = CreateObject<LteEnbRrcProtocolReal> ();
+      rrcProtocol->SetLteEnbRrcSapProvider (rrc->GetLteEnbRrcSapProvider ());
+      rrc->SetLteEnbRrcSapUser (rrcProtocol->GetLteEnbRrcSapUser ());
+      rrc->AggregateObject (rrcProtocol);
+      rrcProtocol->SetCellId (cellId);
+    }
+
+            Ptr<AntennaModel> antenna = (m_enbAntennaModelFactory.Create ())->GetObject<AntennaModel> ();
+            NS_ASSERT_MSG (antenna, "error in creating the AntennaModel object");
+            dlPhy->SetAntenna (antenna);
+            ulPhy->SetAntenna (antenna);
+
+            Ptr<LteEnbMac> mac = CreateObject<LteEnbMac> ();
+            Ptr<FfMacScheduler> sched = m_schedulerFactory.Create<FfMacScheduler> ();
+            Ptr<LteFfrAlgorithm> ffrAlgorithm = m_ffrAlgorithmFactory.Create<LteFfrAlgorithm> ();
+            it->second->SetMac (mac);
+            it->second->SetFfMacScheduler (sched);
+            it->second->SetFfrAlgorithm (ffrAlgorithm);
+
+            it->second->SetPhy (phy);
+
+        }
+
+        Ptr<LteEnbRrc> rrc = CreateObject<LteEnbRrc> ();
+        Ptr<LteEnbComponentCarrierManager> ccmEnbManager = m_enbComponentCarrierManagerFactory.Create<LteEnbComponentCarrierManager> ();
+        rrc->ConfigureCarriers (ccMap);
+
+        //ComponentCarrierManager SAP
+        rrc->SetLteCcmRrcSapProvider (ccmEnbManager->GetLteCcmRrcSapProvider ());
+        ccmEnbManager->SetLteCcmRrcSapUser (rrc->GetLteCcmRrcSapUser ());
+        ccmEnbManager->SetNumberOfComponentCarriers (m_noOfCcs);
+        ccmEnbManager->SetRrc(rrc);
+
+        if (m_useIdealRrc)
+        {
+            Ptr<LteEnbRrcProtocolIdeal> rrcProtocol = CreateObject<LteEnbRrcProtocolIdeal> ();
+            rrcProtocol->SetLteEnbRrcSapProvider (rrc->GetLteEnbRrcSapProvider ());
+            rrc->SetLteEnbRrcSapUser (rrcProtocol->GetLteEnbRrcSapUser ());
+            rrc->AggregateObject (rrcProtocol);
+            rrcProtocol->SetCellId (cellId);
+        }
+        else
+        {
+            Ptr<LteEnbRrcProtocolReal> rrcProtocol = CreateObject<LteEnbRrcProtocolReal> ();
+            rrcProtocol->SetLteEnbRrcSapProvider (rrc->GetLteEnbRrcSapProvider ());
+            rrc->SetLteEnbRrcSapUser (rrcProtocol->GetLteEnbRrcSapUser ());
+            rrc->AggregateObject (rrcProtocol);
+            rrcProtocol->SetCellId (cellId);
+        }
+
+        if (m_epcHelper != 0)
+        {
+            EnumValue epsBearerToRlcMapping;
+            rrc->GetAttribute ("EpsBearerToRlcMapping", epsBearerToRlcMapping);
+            // it does not make sense to use RLC/SM when also using the EPC
+            if (epsBearerToRlcMapping.Get () == LteEnbRrc::RLC_SM_ALWAYS)
+            {
+                rrc->SetAttribute ("EpsBearerToRlcMapping", EnumValue (LteEnbRrc::RLC_UM_ALWAYS));
+            }
+        }
+
+  bool ccmTest;
+  for (auto it = ccMap.begin (); it != ccMap.end (); ++it)
+    {
+      DynamicCast<ComponentCarrierEnb> (it->second)->GetPhy ()->SetLteEnbCphySapUser (rrc->GetLteEnbCphySapUser (it->first));
+      rrc->SetLteEnbCphySapProvider (DynamicCast<ComponentCarrierEnb> (it->second)->GetPhy ()->GetLteEnbCphySapProvider (), it->first);
+
+      rrc->SetLteEnbCmacSapProvider (DynamicCast<ComponentCarrierEnb> (it->second)->GetMac ()->GetLteEnbCmacSapProvider (),it->first );
+      DynamicCast<ComponentCarrierEnb> (it->second)->GetMac ()->SetLteEnbCmacSapUser (rrc->GetLteEnbCmacSapUser (it->first));
+
+      DynamicCast<ComponentCarrierEnb> (it->second)->GetPhy ()->SetComponentCarrierId (it->first);
+      DynamicCast<ComponentCarrierEnb> (it->second)->GetMac ()->SetComponentCarrierId (it->first);
+      //FFR SAP
+      DynamicCast<ComponentCarrierEnb> (it->second)->GetFfMacScheduler ()->SetLteFfrSapProvider (DynamicCast<ComponentCarrierEnb> (it->second)->GetFfrAlgorithm ()->GetLteFfrSapProvider ());
+      DynamicCast<ComponentCarrierEnb> (it->second)->GetFfrAlgorithm ()->SetLteFfrSapUser (DynamicCast<ComponentCarrierEnb> (it->second)->GetFfMacScheduler ()->GetLteFfrSapUser ());
+      rrc->SetLteFfrRrcSapProvider (DynamicCast<ComponentCarrierEnb> (it->second)->GetFfrAlgorithm ()->GetLteFfrRrcSapProvider (), it->first);
+      DynamicCast<ComponentCarrierEnb> (it->second)->GetFfrAlgorithm ()->SetLteFfrRrcSapUser (rrc->GetLteFfrRrcSapUser (it->first));
+      //FFR SAP END
+
+      // PHY <--> MAC SAP
+      DynamicCast<ComponentCarrierEnb> (it->second)->GetPhy ()->SetLteEnbPhySapUser (DynamicCast<ComponentCarrierEnb> (it->second)->GetMac ()->GetLteEnbPhySapUser ());
+      DynamicCast<ComponentCarrierEnb> (it->second)->GetMac ()->SetLteEnbPhySapProvider (DynamicCast<ComponentCarrierEnb> (it->second)->GetPhy ()->GetLteEnbPhySapProvider ());
+      // PHY <--> MAC SAP END
+
+      //Scheduler SAP
+      DynamicCast<ComponentCarrierEnb> (it->second)->GetMac ()->SetFfMacSchedSapProvider (DynamicCast<ComponentCarrierEnb> (it->second)->GetFfMacScheduler ()->GetFfMacSchedSapProvider ());
+      DynamicCast<ComponentCarrierEnb> (it->second)->GetMac ()->SetFfMacCschedSapProvider (DynamicCast<ComponentCarrierEnb> (it->second)->GetFfMacScheduler ()->GetFfMacCschedSapProvider ());
+
+      DynamicCast<ComponentCarrierEnb> (it->second)->GetFfMacScheduler ()->SetFfMacSchedSapUser (DynamicCast<ComponentCarrierEnb> (it->second)->GetMac ()->GetFfMacSchedSapUser ());
+      DynamicCast<ComponentCarrierEnb> (it->second)->GetFfMacScheduler ()->SetFfMacCschedSapUser (DynamicCast<ComponentCarrierEnb> (it->second)->GetMac ()->GetFfMacCschedSapUser ());
+      // Scheduler SAP END
+
+      DynamicCast<ComponentCarrierEnb> (it->second)->GetMac ()->SetLteCcmMacSapUser (ccmEnbManager->GetLteCcmMacSapUser ());
+      ccmEnbManager->SetCcmMacSapProviders (it->first, DynamicCast<ComponentCarrierEnb> (it->second)->GetMac ()->GetLteCcmMacSapProvider ());
+
+      // insert the pointer to the LteMacSapProvider interface of the MAC layer of the specific component carrier
+      ccmTest = ccmEnbManager->SetMacSapProvider (it->first, DynamicCast<ComponentCarrierEnb> (it->second)->GetMac ()->GetLteMacSapProvider());
+
+            it->second->GetMac ()->SetLteCcmMacSapUser (ccmEnbManager->GetLteCcmMacSapUser ());
+            ccmEnbManager->SetCcmMacSapProviders (it->first, it->second->GetMac ()->GetLteCcmMacSapProvider ());
+
+            // insert the pointer to the LteMacSapProvider interface of the MAC layer of the specific component carrier
+            ccmTest = ccmEnbManager->SetMacSapProvider (it->first, it->second->GetMac ()->GetLteMacSapProvider());
+
+            if (ccmTest == false)
+            {
+                NS_FATAL_ERROR ("Error in SetComponentCarrierMacSapProviders");
+            }
+        }
+
+
+
   dev->SetNode (n);
   dev->SetAttribute ("CellId", UintegerValue (cellId));
   dev->SetAttribute ("LteEnbComponentCarrierManager", PointerValue (ccmEnbManager));
@@ -822,34 +709,17 @@
   dev->SetAttribute ("LteEnbRrc", PointerValue (rrc)); 
   dev->SetAttribute ("LteHandoverAlgorithm", PointerValue (handoverAlgorithm));
   dev->SetAttribute ("LteFfrAlgorithm", PointerValue (DynamicCast<ComponentCarrierEnb> (it->second)->GetFfrAlgorithm ()));
-=======
-    void
-    LteHelper::DoDispose ()
-    {
-        NS_LOG_FUNCTION (this);
-        m_downlinkChannel = 0;
-        m_uplinkChannel = 0;
-        m_componentCarrierPhyParams.clear();
-        Object::DoDispose ();
-    }
-
-    Ptr<SpectrumChannel>
-    LteHelper::GetUplinkSpectrumChannel (void) const
-    {
-        return m_uplinkChannel;
-    }
->>>>>>> f9befe97
-
-    Ptr<SpectrumChannel>
-    LteHelper::GetDownlinkSpectrumChannel (void) const
-    {
-        return m_downlinkChannel;
-    }
-
-    void
-    LteHelper::ChannelModelInitialization (void)
-    {
-<<<<<<< HEAD
+
+  if (m_isAnrEnabled)
+    {
+      Ptr<LteAnr> anr = CreateObject<LteAnr> (cellId);
+      rrc->SetLteAnrSapProvider (anr->GetLteAnrSapProvider ());
+      anr->SetLteAnrSapUser (rrc->GetLteAnrSapUser ());
+      dev->SetAttribute ("LteAnr", PointerValue (anr));
+    }
+
+  for (it = ccMap.begin (); it != ccMap.end (); ++it)
+    {
       Ptr<LteEnbPhy> ccPhy = DynamicCast<ComponentCarrierEnb> (it->second)->GetPhy ();
       ccPhy->SetDevice (dev);
       ccPhy->GetUlSpectrumPhy ()->SetDevice (dev);
@@ -862,519 +732,6 @@
       NS_LOG_LOGIC ("DL freq: " << dlFreq);
       bool dlFreqOk = m_downlinkPathlossModel->SetAttributeFailSafe ("Frequency", DoubleValue (dlFreq));
       if (!dlFreqOk)
-=======
-        // Channel Object (i.e. Ptr<SpectrumChannel>) are within a vector
-        // PathLossModel Objects are vectors --> in InstallSingleEnb we will set the frequency
-        NS_LOG_FUNCTION (this << m_noOfCcs);
-
-        m_downlinkChannel = m_channelFactory.Create<SpectrumChannel> ();
-        m_uplinkChannel = m_channelFactory.Create<SpectrumChannel> ();
-
-        m_downlinkPathlossModel = m_pathlossModelFactory.Create ();
-        Ptr<SpectrumPropagationLossModel> dlSplm = m_downlinkPathlossModel->GetObject<SpectrumPropagationLossModel> ();
-        if (dlSplm != 0)
->>>>>>> f9befe97
-        {
-            NS_LOG_LOGIC (this << " using a SpectrumPropagationLossModel in DL");
-            m_downlinkChannel->AddSpectrumPropagationLossModel (dlSplm);
-        }
-        else
-        {
-            NS_LOG_LOGIC (this << " using a PropagationLossModel in DL");
-            Ptr<PropagationLossModel> dlPlm = m_downlinkPathlossModel->GetObject<PropagationLossModel> ();
-            NS_ASSERT_MSG (dlPlm != 0, " " << m_downlinkPathlossModel << " is neither PropagationLossModel nor SpectrumPropagationLossModel");
-            m_downlinkChannel->AddPropagationLossModel (dlPlm);
-        }
-
-        m_uplinkPathlossModel = m_pathlossModelFactory.Create ();
-        Ptr<SpectrumPropagationLossModel> ulSplm = m_uplinkPathlossModel->GetObject<SpectrumPropagationLossModel> ();
-        if (ulSplm != 0)
-        {
-            NS_LOG_LOGIC (this << " using a SpectrumPropagationLossModel in UL");
-            m_uplinkChannel->AddSpectrumPropagationLossModel (ulSplm);
-        }
-        else
-        {
-            NS_LOG_LOGIC (this << " using a PropagationLossModel in UL");
-            Ptr<PropagationLossModel> ulPlm = m_uplinkPathlossModel->GetObject<PropagationLossModel> ();
-            NS_ASSERT_MSG (ulPlm != 0, " " << m_uplinkPathlossModel << " is neither PropagationLossModel nor SpectrumPropagationLossModel");
-            m_uplinkChannel->AddPropagationLossModel (ulPlm);
-        }
-        if (!m_fadingModelType.empty ())
-        {
-            m_fadingModule = m_fadingModelFactory.Create<SpectrumPropagationLossModel> ();
-            m_fadingModule->Initialize ();
-            m_downlinkChannel->AddSpectrumPropagationLossModel (m_fadingModule);
-            m_uplinkChannel->AddSpectrumPropagationLossModel (m_fadingModule);
-        }
-    }
-
-    void
-    LteHelper::SetEpcHelper (Ptr<EpcHelper> h)
-    {
-<<<<<<< HEAD
-      m_uplinkChannel->AddRx (DynamicCast<ComponentCarrierEnb>(it->second)->GetPhy ()->GetUlSpectrumPhy ());
-=======
-        NS_LOG_FUNCTION (this << h);
-        m_epcHelper = h;
->>>>>>> f9befe97
-    }
-
-    void
-    LteHelper::SetSchedulerType (std::string type)
-    {
-        NS_LOG_FUNCTION (this << type);
-        m_schedulerFactory = ObjectFactory ();
-        m_schedulerFactory.SetTypeId (type);
-    }
-
-    std::string
-    LteHelper::GetSchedulerType () const
-    {
-        return m_schedulerFactory.GetTypeId ().GetName ();
-    }
-
-    void
-    LteHelper::SetSchedulerAttribute (std::string n, const AttributeValue &v)
-    {
-        NS_LOG_FUNCTION (this << n);
-        m_schedulerFactory.Set (n, v);
-    }
-
-    std::string
-    LteHelper::GetFfrAlgorithmType () const
-    {
-        return m_ffrAlgorithmFactory.GetTypeId ().GetName ();
-    }
-
-    void
-    LteHelper::SetFfrAlgorithmType (std::string type)
-    {
-        NS_LOG_FUNCTION (this << type);
-        m_ffrAlgorithmFactory = ObjectFactory ();
-        m_ffrAlgorithmFactory.SetTypeId (type);
-    }
-
-    void
-    LteHelper::SetFfrAlgorithmAttribute (std::string n, const AttributeValue &v)
-    {
-        NS_LOG_FUNCTION (this << n);
-        m_ffrAlgorithmFactory.Set (n, v);
-    }
-
-    std::string
-    LteHelper::GetHandoverAlgorithmType () const
-    {
-        return m_handoverAlgorithmFactory.GetTypeId ().GetName ();
-    }
-
-    void
-    LteHelper::SetHandoverAlgorithmType (std::string type)
-    {
-        NS_LOG_FUNCTION (this << type);
-        m_handoverAlgorithmFactory = ObjectFactory ();
-        m_handoverAlgorithmFactory.SetTypeId (type);
-    }
-
-    void
-    LteHelper::SetHandoverAlgorithmAttribute (std::string n, const AttributeValue &v)
-    {
-        NS_LOG_FUNCTION (this << n);
-        m_handoverAlgorithmFactory.Set (n, v);
-    }
-
-
-    std::string
-    LteHelper::GetEnbComponentCarrierManagerType () const
-    {
-        return m_enbComponentCarrierManagerFactory.GetTypeId ().GetName ();
-    }
-
-    void
-    LteHelper::SetEnbComponentCarrierManagerType (std::string type)
-    {
-        NS_LOG_FUNCTION (this << type);
-        m_enbComponentCarrierManagerFactory = ObjectFactory ();
-        m_enbComponentCarrierManagerFactory.SetTypeId (type);
-    }
-
-    void
-    LteHelper::SetEnbComponentCarrierManagerAttribute (std::string n, const AttributeValue &v)
-    {
-        NS_LOG_FUNCTION (this << n);
-        m_enbComponentCarrierManagerFactory.Set (n, v);
-    }
-
-    std::string
-    LteHelper::GetUeComponentCarrierManagerType () const
-    {
-        return m_ueComponentCarrierManagerFactory.GetTypeId ().GetName ();
-    }
-
-    void
-    LteHelper::SetUeComponentCarrierManagerType (std::string type)
-    {
-        NS_LOG_FUNCTION (this << type);
-        m_ueComponentCarrierManagerFactory = ObjectFactory ();
-        m_ueComponentCarrierManagerFactory.SetTypeId (type);
-    }
-
-    void
-    LteHelper::SetUeComponentCarrierManagerAttribute (std::string n, const AttributeValue &v)
-    {
-        NS_LOG_FUNCTION (this << n);
-        m_ueComponentCarrierManagerFactory.Set (n, v);
-    }
-
-    void
-    LteHelper::SetPathlossModelType (TypeId type)
-    {
-        NS_LOG_FUNCTION (this << type);
-        m_pathlossModelFactory = ObjectFactory ();
-        m_pathlossModelFactory.SetTypeId (type);
-    }
-
-    void
-    LteHelper::SetPathlossModelAttribute (std::string n, const AttributeValue &v)
-    {
-        NS_LOG_FUNCTION (this << n);
-        m_pathlossModelFactory.Set (n, v);
-    }
-
-<<<<<<< HEAD
-      if (m_usePdschForCqiGeneration)
-        {
-          // CQI calculation based on PDCCH for signal and PDSCH for interference
-          //NOTE: Change in pCtrl chunk processor could impact the RLF detection
-          //since it is based on CTRL SINR.
-          pCtrl->AddCallback (MakeCallback (&LteUePhy::GenerateMixedCqiReport, phy));
-          Ptr<LteChunkProcessor> pDataInterf = Create<LteChunkProcessor> ();
-          pDataInterf->AddCallback (MakeCallback (&LteUePhy::ReportDataInterference, phy));
-          dlPhy->AddInterferenceDataChunkProcessor (pDataInterf);
-        }
-      else
-        {
-          // CQI calculation based on PDCCH for both signal and interference
-          pCtrl->AddCallback (MakeCallback (&LteUePhy::GenerateCtrlCqiReport, phy));
-        }
-=======
-    void
-    LteHelper::SetEnbDeviceAttribute (std::string n, const AttributeValue &v)
-    {
-        NS_LOG_FUNCTION (this);
-        m_enbNetDeviceFactory.Set (n, v);
-    }
->>>>>>> f9befe97
-
-
-    void
-    LteHelper::SetEnbAntennaModelType (std::string type)
-    {
-        NS_LOG_FUNCTION (this);
-        m_enbAntennaModelFactory.SetTypeId (type);
-    }
-
-    void
-    LteHelper::SetEnbAntennaModelAttribute (std::string n, const AttributeValue &v)
-    {
-        NS_LOG_FUNCTION (this);
-        m_enbAntennaModelFactory.Set (n, v);
-    }
-
-    void
-    LteHelper::SetUeDeviceAttribute (std::string n, const AttributeValue &v)
-    {
-        NS_LOG_FUNCTION (this);
-        m_ueNetDeviceFactory.Set (n, v);
-    }
-<<<<<<< HEAD
-  Ptr<LteUeComponentCarrierManager> ccmUe = m_ueComponentCarrierManagerFactory.Create<LteUeComponentCarrierManager> ();
-
-  Ptr<LteUeRrc> rrc = CreateObject<LteUeRrc> ();
-  rrc->SetLteMacSapProvider (ccmUe->GetLteMacSapProvider ());
-  // setting ComponentCarrierManager SAP
-  rrc->SetLteCcmRrcSapProvider (ccmUe->GetLteCcmRrcSapProvider ());
-  ccmUe->SetLteCcmRrcSapUser (rrc->GetLteCcmRrcSapUser ());
-  // Set number of component carriers. Note: UE CCM would also set the
-  // number of component carriers in UE RRC
-  ccmUe->SetNumberOfComponentCarriers (m_noOfCcs);
-
-  // run intializeSap to create the proper number of MAC and PHY control sap provider/users
-   rrc->InitializeSap();
-=======
-
-    void
-    LteHelper::SetUeAntennaModelType (std::string type)
-    {
-        NS_LOG_FUNCTION (this);
-        m_ueAntennaModelFactory.SetTypeId (type);
-    }
->>>>>>> f9befe97
-
-    void
-    LteHelper::SetUeAntennaModelAttribute (std::string n, const AttributeValue &v)
-    {
-        NS_LOG_FUNCTION (this);
-        m_ueAntennaModelFactory.Set (n, v);
-    }
-
-    void
-    LteHelper::SetFadingModel (std::string type)
-    {
-        NS_LOG_FUNCTION (this << type);
-        m_fadingModelType = type;
-        if (!type.empty ())
-        {
-            m_fadingModelFactory = ObjectFactory ();
-            m_fadingModelFactory.SetTypeId (type);
-        }
-    }
-
-    void
-    LteHelper::SetFadingModelAttribute (std::string n, const AttributeValue &v)
-    {
-        m_fadingModelFactory.Set (n, v);
-    }
-
-    void
-    LteHelper::SetSpectrumChannelType (std::string type)
-    {
-        NS_LOG_FUNCTION (this << type);
-        m_channelFactory.SetTypeId (type);
-    }
-
-
-    void
-    LteHelper::SetSpectrumChannelAttribute (std::string n, const AttributeValue &v)
-    {
-        m_channelFactory.Set (n, v);
-    }
-
-    NetDeviceContainer
-    LteHelper::InstallEnbDevice (NodeContainer c)
-    {
-        NS_LOG_FUNCTION (this);
-        Initialize ();  // will run DoInitialize () if necessary
-        NetDeviceContainer devices;
-        for (NodeContainer::Iterator i = c.Begin (); i != c.End (); ++i)
-        {
-            Ptr<Node> node = *i;
-            Ptr<NetDevice> device = InstallSingleEnbDevice (node);
-            devices.Add (device);
-        }
-        return devices;
-    }
-
-    NetDeviceContainer
-    LteHelper::InstallUeDevice (NodeContainer c)
-    {
-        NS_LOG_FUNCTION (this);
-        NetDeviceContainer devices;
-        for (NodeContainer::Iterator i = c.Begin (); i != c.End (); ++i)
-        {
-            Ptr<Node> node = *i;
-            Ptr<NetDevice> device = InstallSingleUeDevice (node);
-            devices.Add (device);
-        }
-        return devices;
-    }
-
-
-
-    Ptr<NetDevice>
-    LteHelper::InstallSingleEnbDevice (Ptr<Node> n)
-    {
-        NS_LOG_FUNCTION (this << n);
-        uint16_t cellId = m_cellIdCounter; // \todo Remove, eNB has no cell ID
-
-        Ptr<LteEnbNetDevice> dev = m_enbNetDeviceFactory.Create<LteEnbNetDevice> ();
-        Ptr<LteHandoverAlgorithm> handoverAlgorithm = m_handoverAlgorithmFactory.Create<LteHandoverAlgorithm> ();
-
-        NS_ABORT_MSG_IF (m_componentCarrierPhyParams.size() != 0, "CC map is not clean");
-        DoComponentCarrierConfigure (dev->GetUlEarfcn (), dev->GetDlEarfcn (),
-                                     dev->GetUlBandwidth (), dev->GetDlBandwidth ());
-        NS_ABORT_MSG_IF (m_componentCarrierPhyParams.size() != m_noOfCcs,
-                         "CC map size (" << m_componentCarrierPhyParams.size () <<
-                                         ") must be equal to number of carriers (" <<
-                                         m_noOfCcs << ")");
-
-        // create component carrier map for this eNb device
-        std::map<uint8_t,Ptr<ComponentCarrierEnb> > ccMap;
-        for (std::map<uint8_t, ComponentCarrier >::iterator it = m_componentCarrierPhyParams.begin ();
-             it != m_componentCarrierPhyParams.end ();
-             ++it)
-        {
-            Ptr <ComponentCarrierEnb> cc = CreateObject<ComponentCarrierEnb> ();
-            cc->SetUlBandwidth (it->second.GetUlBandwidth ());
-            cc->SetDlBandwidth (it->second.GetDlBandwidth ());
-            cc->SetDlEarfcn (it->second.GetDlEarfcn ());
-            cc->SetUlEarfcn (it->second.GetUlEarfcn ());
-            cc->SetAsPrimary (it->second.IsPrimary ());
-            NS_ABORT_MSG_IF (m_cellIdCounter == 65535, "max num cells exceeded");
-            cc->SetCellId (m_cellIdCounter++);
-            ccMap [it->first] =  cc;
-        }
-        // CC map is not needed anymore
-        m_componentCarrierPhyParams.clear ();
-
-        NS_ABORT_MSG_IF (m_useCa && ccMap.size()<2, "You have to either specify carriers or disable carrier aggregation");
-        NS_ASSERT (ccMap.size () == m_noOfCcs);
-
-        for (std::map<uint8_t,Ptr<ComponentCarrierEnb> >::iterator it = ccMap.begin (); it != ccMap.end (); ++it)
-        {
-            NS_LOG_DEBUG (this << "component carrier map size " << (uint16_t) ccMap.size ());
-            Ptr<LteSpectrumPhy> dlPhy = CreateObject<LteSpectrumPhy> ();
-            Ptr<LteSpectrumPhy> ulPhy = CreateObject<LteSpectrumPhy> ();
-            Ptr<LteEnbPhy> phy = CreateObject<LteEnbPhy> (dlPhy, ulPhy);
-
-            Ptr<LteHarqPhy> harq = Create<LteHarqPhy> ();
-            dlPhy->SetHarqPhyModule (harq);
-            ulPhy->SetHarqPhyModule (harq);
-            phy->SetHarqPhyModule (harq);
-
-            Ptr<LteChunkProcessor> pCtrl = Create<LteChunkProcessor> ();
-            pCtrl->AddCallback (MakeCallback (&LteEnbPhy::GenerateCtrlCqiReport, phy));
-            ulPhy->AddCtrlSinrChunkProcessor (pCtrl);   // for evaluating SRS UL-CQI
-
-            Ptr<LteChunkProcessor> pData = Create<LteChunkProcessor> ();
-            pData->AddCallback (MakeCallback (&LteEnbPhy::GenerateDataCqiReport, phy));
-            pData->AddCallback (MakeCallback (&LteSpectrumPhy::UpdateSinrPerceived, ulPhy));
-            ulPhy->AddDataSinrChunkProcessor (pData);   // for evaluating PUSCH UL-CQI
-
-            Ptr<LteChunkProcessor> pInterf = Create<LteChunkProcessor> ();
-            pInterf->AddCallback (MakeCallback (&LteEnbPhy::ReportInterference, phy));
-            ulPhy->AddInterferenceDataChunkProcessor (pInterf);   // for interference power tracing
-
-            dlPhy->SetChannel (m_downlinkChannel);
-            ulPhy->SetChannel (m_uplinkChannel);
-
-            Ptr<MobilityModel> mm = n->GetObject<MobilityModel> ();
-            NS_ASSERT_MSG (mm, "MobilityModel needs to be set on node before calling LteHelper::InstallEnbDevice ()");
-            dlPhy->SetMobility (mm);
-            ulPhy->SetMobility (mm);
-
-            Ptr<AntennaModel> antenna = (m_enbAntennaModelFactory.Create ())->GetObject<AntennaModel> ();
-            NS_ASSERT_MSG (antenna, "error in creating the AntennaModel object");
-            dlPhy->SetAntenna (antenna);
-            ulPhy->SetAntenna (antenna);
-
-            Ptr<LteEnbMac> mac = CreateObject<LteEnbMac> ();
-            Ptr<FfMacScheduler> sched = m_schedulerFactory.Create<FfMacScheduler> ();
-            Ptr<LteFfrAlgorithm> ffrAlgorithm = m_ffrAlgorithmFactory.Create<LteFfrAlgorithm> ();
-            it->second->SetMac (mac);
-            it->second->SetFfMacScheduler (sched);
-            it->second->SetFfrAlgorithm (ffrAlgorithm);
-
-            it->second->SetPhy (phy);
-
-        }
-
-        Ptr<LteEnbRrc> rrc = CreateObject<LteEnbRrc> ();
-        Ptr<LteEnbComponentCarrierManager> ccmEnbManager = m_enbComponentCarrierManagerFactory.Create<LteEnbComponentCarrierManager> ();
-        rrc->ConfigureCarriers (ccMap);
-
-        //ComponentCarrierManager SAP
-        rrc->SetLteCcmRrcSapProvider (ccmEnbManager->GetLteCcmRrcSapProvider ());
-        ccmEnbManager->SetLteCcmRrcSapUser (rrc->GetLteCcmRrcSapUser ());
-        ccmEnbManager->SetNumberOfComponentCarriers (m_noOfCcs);
-        ccmEnbManager->SetRrc(rrc);
-
-        if (m_useIdealRrc)
-        {
-            Ptr<LteEnbRrcProtocolIdeal> rrcProtocol = CreateObject<LteEnbRrcProtocolIdeal> ();
-            rrcProtocol->SetLteEnbRrcSapProvider (rrc->GetLteEnbRrcSapProvider ());
-            rrc->SetLteEnbRrcSapUser (rrcProtocol->GetLteEnbRrcSapUser ());
-            rrc->AggregateObject (rrcProtocol);
-            rrcProtocol->SetCellId (cellId);
-        }
-        else
-        {
-            Ptr<LteEnbRrcProtocolReal> rrcProtocol = CreateObject<LteEnbRrcProtocolReal> ();
-            rrcProtocol->SetLteEnbRrcSapProvider (rrc->GetLteEnbRrcSapProvider ());
-            rrc->SetLteEnbRrcSapUser (rrcProtocol->GetLteEnbRrcSapUser ());
-            rrc->AggregateObject (rrcProtocol);
-            rrcProtocol->SetCellId (cellId);
-        }
-
-        if (m_epcHelper != 0)
-        {
-            EnumValue epsBearerToRlcMapping;
-            rrc->GetAttribute ("EpsBearerToRlcMapping", epsBearerToRlcMapping);
-            // it does not make sense to use RLC/SM when also using the EPC
-            if (epsBearerToRlcMapping.Get () == LteEnbRrc::RLC_SM_ALWAYS)
-            {
-                rrc->SetAttribute ("EpsBearerToRlcMapping", EnumValue (LteEnbRrc::RLC_UM_ALWAYS));
-            }
-        }
-
-        rrc->SetLteHandoverManagementSapProvider (handoverAlgorithm->GetLteHandoverManagementSapProvider ());
-        handoverAlgorithm->SetLteHandoverManagementSapUser (rrc->GetLteHandoverManagementSapUser ());
-
-        // This RRC attribute is used to connect each new RLC instance with the MAC layer
-        // (for function such as TransmitPdu, ReportBufferStatusReport).
-        // Since in this new architecture, the component carrier manager acts a proxy, it
-        // will have its own LteMacSapProvider interface, RLC will see it as through original MAC
-        // interface LteMacSapProvider, but the function call will go now through LteEnbComponentCarrierManager
-        // instance that needs to implement functions of this interface, and its task will be to
-        // forward these calls to the specific MAC of some of the instances of component carriers. This
-        // decision will depend on the specific implementation of the component carrier manager.
-        rrc->SetLteMacSapProvider (ccmEnbManager->GetLteMacSapProvider ());
-
-        bool ccmTest;
-        for (std::map<uint8_t,Ptr<ComponentCarrierEnb> >::iterator it = ccMap.begin (); it != ccMap.end (); ++it)
-        {
-            it->second->GetPhy ()->SetLteEnbCphySapUser (rrc->GetLteEnbCphySapUser (it->first));
-            rrc->SetLteEnbCphySapProvider (it->second->GetPhy ()->GetLteEnbCphySapProvider (), it->first);
-
-            rrc->SetLteEnbCmacSapProvider (it->second->GetMac ()->GetLteEnbCmacSapProvider (),it->first );
-            it->second->GetMac ()->SetLteEnbCmacSapUser (rrc->GetLteEnbCmacSapUser (it->first));
-
-            it->second->GetPhy ()->SetComponentCarrierId (it->first);
-            it->second->GetMac ()->SetComponentCarrierId (it->first);
-            //FFR SAP
-            it->second->GetFfMacScheduler ()->SetLteFfrSapProvider (it->second->GetFfrAlgorithm ()->GetLteFfrSapProvider ());
-            it->second->GetFfrAlgorithm ()->SetLteFfrSapUser (it->second->GetFfMacScheduler ()->GetLteFfrSapUser ());
-            rrc->SetLteFfrRrcSapProvider (it->second->GetFfrAlgorithm ()->GetLteFfrRrcSapProvider (), it->first);
-            it->second->GetFfrAlgorithm ()->SetLteFfrRrcSapUser (rrc->GetLteFfrRrcSapUser (it->first));
-            //FFR SAP END
-
-            // PHY <--> MAC SAP
-            it->second->GetPhy ()->SetLteEnbPhySapUser (it->second->GetMac ()->GetLteEnbPhySapUser ());
-            it->second->GetMac ()->SetLteEnbPhySapProvider (it->second->GetPhy ()->GetLteEnbPhySapProvider ());
-            // PHY <--> MAC SAP END
-
-            //Scheduler SAP
-            it->second->GetMac ()->SetFfMacSchedSapProvider (it->second->GetFfMacScheduler ()->GetFfMacSchedSapProvider ());
-            it->second->GetMac ()->SetFfMacCschedSapProvider (it->second->GetFfMacScheduler ()->GetFfMacCschedSapProvider ());
-
-            it->second->GetFfMacScheduler ()->SetFfMacSchedSapUser (it->second->GetMac ()->GetFfMacSchedSapUser ());
-            it->second->GetFfMacScheduler ()->SetFfMacCschedSapUser (it->second->GetMac ()->GetFfMacCschedSapUser ());
-            // Scheduler SAP END
-
-            it->second->GetMac ()->SetLteCcmMacSapUser (ccmEnbManager->GetLteCcmMacSapUser ());
-            ccmEnbManager->SetCcmMacSapProviders (it->first, it->second->GetMac ()->GetLteCcmMacSapProvider ());
-
-            // insert the pointer to the LteMacSapProvider interface of the MAC layer of the specific component carrier
-            ccmTest = ccmEnbManager->SetMacSapProvider (it->first, it->second->GetMac ()->GetLteMacSapProvider());
-
-            if (ccmTest == false)
-            {
-                NS_FATAL_ERROR ("Error in SetComponentCarrierMacSapProviders");
-            }
-        }
-
-
-
-        dev->SetNode (n);
-        dev->SetAttribute ("CellId", UintegerValue (cellId));
-        dev->SetAttribute ("LteEnbComponentCarrierManager", PointerValue (ccmEnbManager));
-        dev->SetCcMap (ccMap);
-        std::map<uint8_t,Ptr<ComponentCarrierEnb> >::iterator it = ccMap.begin ();
-        dev->SetAttribute ("LteEnbRrc", PointerValue (rrc));
-        dev->SetAttribute ("LteHandoverAlgorithm", PointerValue (handoverAlgorithm));
-        dev->SetAttribute ("LteFfrAlgorithm", PointerValue (it->second->GetFfrAlgorithm ()));
-
-        if (m_isAnrEnabled)
         {
             Ptr<LteAnr> anr = CreateObject<LteAnr> (cellId);
             rrc->SetLteAnrSapProvider (anr->GetLteAnrSapProvider ());
@@ -1419,24 +776,9 @@
             m_uplinkChannel->AddRx (it->second->GetPhy ()->GetUlSpectrumPhy ());
         }
 
-        if (m_epcHelper != 0)
-        {
-            NS_LOG_INFO ("adding this eNB to the EPC");
-            m_epcHelper->AddEnb (n, dev, dev->GetCellId ());
-            Ptr<EpcEnbApplication> enbApp = n->GetApplication (0)->GetObject<EpcEnbApplication> ();
-            NS_ASSERT_MSG (enbApp != 0, "cannot retrieve EpcEnbApplication");
-
-            // S1 SAPs
-            rrc->SetS1SapProvider (enbApp->GetS1SapProvider ());
-            enbApp->SetS1SapUser (rrc->GetS1SapUser ());
-
-            // X2 SAPs
-            Ptr<EpcX2> x2 = n->GetObject<EpcX2> ();
-            x2->SetEpcX2SapUser (rrc->GetEpcX2SapUser ());
-            rrc->SetEpcX2SapProvider (x2->GetEpcX2SapProvider ());
-        }
-
-        return dev;
+  for (it = ccMap.begin (); it != ccMap.end (); ++it)
+    {
+      m_uplinkChannel->AddRx (DynamicCast<ComponentCarrierEnb>(it->second)->GetPhy ()->GetUlSpectrumPhy ());
     }
 
     Ptr<NetDevice>
@@ -1548,11 +890,13 @@
 
         if (m_useIdealRrc)
         {
-            Ptr<LteUeRrcProtocolIdeal> rrcProtocol = CreateObject<LteUeRrcProtocolIdeal> ();
-            rrcProtocol->SetUeRrc (rrc);
-            rrc->AggregateObject (rrcProtocol);
-            rrcProtocol->SetLteUeRrcSapProvider (rrc->GetLteUeRrcSapProvider ());
-            rrc->SetLteUeRrcSapUser (rrcProtocol->GetLteUeRrcSapUser ());
+          // CQI calculation based on PDCCH for signal and PDSCH for interference
+          //NOTE: Change in pCtrl chunk processor could impact the RLF detection
+          //since it is based on CTRL SINR.
+          pCtrl->AddCallback (MakeCallback (&LteUePhy::GenerateMixedCqiReport, phy));
+          Ptr<LteChunkProcessor> pDataInterf = Create<LteChunkProcessor> ();
+          pDataInterf->AddCallback (MakeCallback (&LteUePhy::ReportDataInterference, phy));
+          dlPhy->AddInterferenceDataChunkProcessor (pDataInterf);
         }
         else
         {
@@ -1578,19 +922,38 @@
             it->second->GetMac ()->SetLteUeCmacSapUser (rrc->GetLteUeCmacSapUser (it->first));
             it->second->GetMac ()->SetComponentCarrierId (it->first);
 
-            it->second->GetPhy ()->SetLteUeCphySapUser (rrc->GetLteUeCphySapUser (it->first));
-            rrc->SetLteUeCphySapProvider (it->second->GetPhy ()->GetLteUeCphySapProvider (), it->first);
-            it->second->GetPhy ()->SetComponentCarrierId (it->first);
-            it->second->GetPhy ()->SetLteUePhySapUser (it->second->GetMac ()->GetLteUePhySapUser ());
-            it->second->GetMac ()->SetLteUePhySapProvider (it->second->GetPhy ()->GetLteUePhySapProvider ());
-
-            bool ccmTest = ccmUe->SetComponentCarrierMacSapProviders (it->first, it->second->GetMac ()->GetLteMacSapProvider());
-
-            if (ccmTest == false)
-            {
-                NS_FATAL_ERROR ("Error in SetComponentCarrierMacSapProviders");
-            }
-        }
+      it->second->SetPhy(phy);
+    }
+  Ptr<LteUeComponentCarrierManager> ccmUe = m_ueComponentCarrierManagerFactory.Create<LteUeComponentCarrierManager> ();
+
+  Ptr<LteUeRrc> rrc = CreateObject<LteUeRrc> ();
+  rrc->SetLteMacSapProvider (ccmUe->GetLteMacSapProvider ());
+  // setting ComponentCarrierManager SAP
+  rrc->SetLteCcmRrcSapProvider (ccmUe->GetLteCcmRrcSapProvider ());
+  ccmUe->SetLteCcmRrcSapUser (rrc->GetLteCcmRrcSapUser ());
+  // Set number of component carriers. Note: UE CCM would also set the
+  // number of component carriers in UE RRC
+  ccmUe->SetNumberOfComponentCarriers (m_noOfCcs);
+
+  // run intializeSap to create the proper number of MAC and PHY control sap provider/users
+   rrc->InitializeSap();
+
+  if (m_useIdealRrc)
+    {
+      Ptr<LteUeRrcProtocolIdeal> rrcProtocol = CreateObject<LteUeRrcProtocolIdeal> ();
+      rrcProtocol->SetUeRrc (rrc);
+      rrc->AggregateObject (rrcProtocol);
+      rrcProtocol->SetLteUeRrcSapProvider (rrc->GetLteUeRrcSapProvider ());
+      rrc->SetLteUeRrcSapUser (rrcProtocol->GetLteUeRrcSapUser ());
+    }
+  else
+    {
+      Ptr<LteUeRrcProtocolReal> rrcProtocol = CreateObject<LteUeRrcProtocolReal> ();
+      rrcProtocol->SetUeRrc (rrc);
+      rrc->AggregateObject (rrcProtocol);
+      rrcProtocol->SetLteUeRrcSapProvider (rrc->GetLteUeRrcSapProvider ());
+      rrc->SetLteUeRrcSapUser (rrcProtocol->GetLteUeRrcSapUser ());
+    }
 
         NS_ABORT_MSG_IF (m_imsiCounter >= 0xFFFFFFFF, "max num UEs exceeded");
         uint64_t imsi = ++m_imsiCounter;
@@ -1911,224 +1274,6 @@
             }
         }
     }
-<<<<<<< HEAD
-}
-
-void
-LteHelper::AddX2Interface (Ptr<Node> enbNode1, Ptr<Node> enbNode2)
-{
-  NS_LOG_FUNCTION (this);
-  NS_LOG_INFO ("setting up the X2 interface");
-
-  m_epcHelper->AddX2Interface (enbNode1, enbNode2);
-}
-
-void
-LteHelper::HandoverRequest (Time hoTime, Ptr<NetDevice> ueDev, Ptr<NetDevice> sourceEnbDev, Ptr<NetDevice> targetEnbDev)
-{
-  NS_LOG_FUNCTION (this << ueDev << sourceEnbDev << targetEnbDev);
-  NS_ASSERT_MSG (m_epcHelper, "Handover requires the use of the EPC - did you forget to call LteHelper::SetEpcHelper () ?");
-  uint16_t targetCellId = targetEnbDev->GetObject<LteEnbNetDevice> ()->GetCellId ();
-  Simulator::Schedule (hoTime, &LteHelper::DoHandoverRequest, this, ueDev, sourceEnbDev, targetCellId);
-}
-
-void
-LteHelper::HandoverRequest (Time hoTime, Ptr<NetDevice> ueDev, Ptr<NetDevice> sourceEnbDev, uint16_t targetCellId)
-{
-  NS_LOG_FUNCTION (this << ueDev << sourceEnbDev << targetCellId);
-  NS_ASSERT_MSG (m_epcHelper, "Handover requires the use of the EPC - did you forget to call LteHelper::SetEpcHelper () ?");
-  Simulator::Schedule (hoTime, &LteHelper::DoHandoverRequest, this, ueDev, sourceEnbDev, targetCellId);
-}
-
-void
-LteHelper::DoHandoverRequest (Ptr<NetDevice> ueDev, Ptr<NetDevice> sourceEnbDev, uint16_t targetCellId)
-{
-  NS_LOG_FUNCTION (this << ueDev << sourceEnbDev << targetCellId);
-
-  Ptr<LteEnbRrc> sourceRrc = sourceEnbDev->GetObject<LteEnbNetDevice> ()->GetRrc ();
-  uint16_t rnti = ueDev->GetObject<LteUeNetDevice> ()->GetRrc ()->GetRnti ();
-  sourceRrc->SendHandoverRequest (rnti, targetCellId);
-}
-
-void
-LteHelper::DeActivateDedicatedEpsBearer (Ptr<NetDevice> ueDevice,Ptr<NetDevice> enbDevice, uint8_t bearerId)
-{
-  NS_LOG_FUNCTION (this << ueDevice << bearerId);
-  NS_ASSERT_MSG (m_epcHelper != 0, "Dedicated EPS bearers cannot be de-activated when the EPC is not used");
-  NS_ASSERT_MSG (bearerId != 1, "Default bearer cannot be de-activated until and unless and UE is released");
-
-  DoDeActivateDedicatedEpsBearer (ueDevice, enbDevice, bearerId);
-}
-
-void
-LteHelper::DoDeActivateDedicatedEpsBearer (Ptr<NetDevice> ueDevice, Ptr<NetDevice> enbDevice, uint8_t bearerId)
-{
-  NS_LOG_FUNCTION (this << ueDevice << bearerId);
-
-  //Extract IMSI and rnti
-  uint64_t imsi = ueDevice->GetObject<LteUeNetDevice> ()->GetImsi ();
-  uint16_t rnti = ueDevice->GetObject<LteUeNetDevice> ()->GetRrc ()->GetRnti ();
-
-
-  Ptr<LteEnbRrc> enbRrc = enbDevice->GetObject<LteEnbNetDevice> ()->GetRrc ();
-
-  enbRrc->DoSendReleaseDataRadioBearer (imsi,rnti,bearerId);
-}
-
-void
-LteHelper::DoComponentCarrierConfigure (uint32_t ulEarfcn, uint32_t dlEarfcn, uint8_t ulbw, uint8_t dlbw)
-{
-  NS_LOG_FUNCTION (this << ulEarfcn << dlEarfcn << ulbw << dlbw);
-
-  NS_ABORT_MSG_IF (m_componentCarrierPhyParams.size() != 0, "CC map is not clean");
-  Ptr<CcHelper> ccHelper = CreateObject<CcHelper> ();
-  ccHelper->SetNumberOfComponentCarriers (m_noOfCcs);
-  ccHelper->SetUlEarfcn (ulEarfcn);
-  ccHelper->SetDlEarfcn (dlEarfcn);
-  ccHelper->SetDlBandwidth (dlbw);
-  ccHelper->SetUlBandwidth (ulbw);
-  m_componentCarrierPhyParams = ccHelper->EquallySpacedCcs ();
-  m_componentCarrierPhyParams.at (0).SetAsPrimary (true);
-}
-
-void 
-LteHelper::ActivateDataRadioBearer (NetDeviceContainer ueDevices, EpsBearer bearer)
-{
-  NS_LOG_FUNCTION (this);
-  for (NetDeviceContainer::Iterator i = ueDevices.Begin (); i != ueDevices.End (); ++i)
-    {
-      ActivateDataRadioBearer (*i, bearer);
-    }
-}
-
-void
-LteHelper::EnableLogComponents (void)
-{
-  LogComponentEnableAll (LOG_PREFIX_TIME);
-  LogComponentEnableAll (LOG_PREFIX_FUNC);
-  LogComponentEnableAll (LOG_PREFIX_NODE);
-  // Model directory
-  LogComponentEnable ("A2A4RsrqHandoverAlgorithm", LOG_LEVEL_ALL);
-  LogComponentEnable ("A3RsrpHandoverAlgorithm", LOG_LEVEL_ALL);
-  LogComponentEnable ("Asn1Header", LOG_LEVEL_ALL);
-  LogComponentEnable ("ComponentCarrier", LOG_LEVEL_ALL);
-  LogComponentEnable ("ComponentCarrierEnb", LOG_LEVEL_ALL);
-  LogComponentEnable ("ComponentCarrierUe", LOG_LEVEL_ALL);
-  LogComponentEnable ("CqaFfMacScheduler", LOG_LEVEL_ALL);
-  LogComponentEnable ("EpcEnbApplication", LOG_LEVEL_ALL);
-  LogComponentEnable ("EpcMme", LOG_LEVEL_ALL);
-  LogComponentEnable ("EpcSgwPgwApplication", LOG_LEVEL_ALL);
-  LogComponentEnable ("EpcTft", LOG_LEVEL_ALL);
-  LogComponentEnable ("EpcTftClassifier", LOG_LEVEL_ALL);
-  LogComponentEnable ("EpcUeNas", LOG_LEVEL_ALL);
-  LogComponentEnable ("EpcX2", LOG_LEVEL_ALL);
-  LogComponentEnable ("EpcX2Header", LOG_LEVEL_ALL);
-  LogComponentEnable ("FdBetFfMacScheduler", LOG_LEVEL_ALL);
-  LogComponentEnable ("FdMtFfMacScheduler", LOG_LEVEL_ALL);
-  LogComponentEnable ("FdTbfqFfMacScheduler", LOG_LEVEL_ALL);
-  LogComponentEnable ("FfMacScheduler", LOG_LEVEL_ALL);
-  LogComponentEnable ("GtpuHeader", LOG_LEVEL_ALL);
-  LogComponentEnable ("LteAmc", LOG_LEVEL_ALL);
-  LogComponentEnable ("LteAnr", LOG_LEVEL_ALL);
-  LogComponentEnable ("LteChunkProcessor", LOG_LEVEL_ALL);
-  LogComponentEnable ("LteCommon", LOG_LEVEL_ALL);
-  LogComponentEnable ("LteControlMessage", LOG_LEVEL_ALL);
-  LogComponentEnable ("LteEnbComponentCarrierManager", LOG_LEVEL_ALL);
-  LogComponentEnable ("LteEnbMac", LOG_LEVEL_ALL);
-  LogComponentEnable ("LteEnbNetDevice", LOG_LEVEL_ALL);
-  LogComponentEnable ("LteEnbPhy", LOG_LEVEL_ALL);
-  LogComponentEnable ("LteEnbRrc", LOG_LEVEL_ALL);
-  LogComponentEnable ("LteFfrAlgorithm", LOG_LEVEL_ALL);
-  LogComponentEnable ("LteFfrDistributedAlgorithm", LOG_LEVEL_ALL);
-  LogComponentEnable ("LteFfrEnhancedAlgorithm", LOG_LEVEL_ALL);
-  LogComponentEnable ("LteFfrSoftAlgorithm", LOG_LEVEL_ALL);
-  LogComponentEnable ("LteFrHardAlgorithm", LOG_LEVEL_ALL);
-  LogComponentEnable ("LteFrNoOpAlgorithm", LOG_LEVEL_ALL);
-  LogComponentEnable ("LteFrSoftAlgorithm", LOG_LEVEL_ALL);
-  LogComponentEnable ("LteFrStrictAlgorithm", LOG_LEVEL_ALL);
-  LogComponentEnable ("LteHandoverAlgorithm", LOG_LEVEL_ALL);
-  LogComponentEnable ("LteHarqPhy", LOG_LEVEL_ALL);
-  LogComponentEnable ("LteInterference", LOG_LEVEL_ALL);
-  LogComponentEnable ("LteMiErrorModel", LOG_LEVEL_ALL);
-  LogComponentEnable ("LteNetDevice", LOG_LEVEL_ALL);
-  LogComponentEnable ("LtePdcp", LOG_LEVEL_ALL);
-  LogComponentEnable ("LtePdcpHeader", LOG_LEVEL_ALL);
-  LogComponentEnable ("LtePhy", LOG_LEVEL_ALL);
-  LogComponentEnable ("LteRlc", LOG_LEVEL_ALL);
-  LogComponentEnable ("LteRlcAm", LOG_LEVEL_ALL);
-  LogComponentEnable ("LteRlcAmHeader", LOG_LEVEL_ALL);
-  LogComponentEnable ("LteRlcHeader", LOG_LEVEL_ALL);
-  LogComponentEnable ("LteRlcTm", LOG_LEVEL_ALL);
-  LogComponentEnable ("LteRlcUm", LOG_LEVEL_ALL);
-  LogComponentEnable ("LteRrcProtocolIdeal", LOG_LEVEL_ALL);
-  LogComponentEnable ("LteRrcProtocolReal", LOG_LEVEL_ALL);
-  LogComponentEnable ("LteSpectrumPhy", LOG_LEVEL_ALL);
-  LogComponentEnable ("LteSpectrumSignalParameters", LOG_LEVEL_ALL);
-  LogComponentEnable ("LteSpectrumValueHelper", LOG_LEVEL_ALL);
-  LogComponentEnable ("LteUeComponentCarrierManager", LOG_LEVEL_ALL);
-  LogComponentEnable ("LteUeMac", LOG_LEVEL_ALL);
-  LogComponentEnable ("LteUeNetDevice", LOG_LEVEL_ALL);
-  LogComponentEnable ("LteUePhy", LOG_LEVEL_ALL);
-  LogComponentEnable ("LteUePowerControl", LOG_LEVEL_ALL);
-  LogComponentEnable ("LteUeRrc", LOG_LEVEL_ALL);
-  LogComponentEnable ("LteVendorSpecificParameters", LOG_LEVEL_ALL);
-  LogComponentEnable ("NoOpComponentCarrierManager", LOG_LEVEL_ALL);
-  LogComponentEnable ("NoOpHandoverAlgorithm", LOG_LEVEL_ALL);
-  LogComponentEnable ("PfFfMacScheduler", LOG_LEVEL_ALL);
-  LogComponentEnable ("PssFfMacScheduler", LOG_LEVEL_ALL);
-  LogComponentEnable ("RemSpectrumPhy", LOG_LEVEL_ALL);
-  LogComponentEnable ("RrcHeader", LOG_LEVEL_ALL);
-  LogComponentEnable ("RrFfMacScheduler", LOG_LEVEL_ALL);
-  LogComponentEnable ("SimpleUeComponentCarrierManager", LOG_LEVEL_ALL);
-  LogComponentEnable ("TdBetFfMacScheduler", LOG_LEVEL_ALL);
-  LogComponentEnable ("TdMtFfMacScheduler", LOG_LEVEL_ALL);
-  LogComponentEnable ("TdTbfqFfMacScheduler", LOG_LEVEL_ALL);
-  LogComponentEnable ("TraceFadingLossModel", LOG_LEVEL_ALL);
-  LogComponentEnable ("TtaFfMacScheduler", LOG_LEVEL_ALL);
-  // Helper directory
-  LogComponentEnable ("CcHelper", LOG_LEVEL_ALL);
-  LogComponentEnable ("EmuEpcHelper", LOG_LEVEL_ALL);
-  LogComponentEnable ("EpcHelper", LOG_LEVEL_ALL);
-  LogComponentEnable ("LteGlobalPathlossDatabase", LOG_LEVEL_ALL);
-  LogComponentEnable ("LteHelper", LOG_LEVEL_ALL);
-  LogComponentEnable ("LteHexGridEnbTopologyHelper", LOG_LEVEL_ALL);
-  LogComponentEnable ("LteStatsCalculator", LOG_LEVEL_ALL);
-  LogComponentEnable ("MacStatsCalculator", LOG_LEVEL_ALL);
-  LogComponentEnable ("PhyRxStatsCalculator", LOG_LEVEL_ALL);
-  LogComponentEnable ("PhyStatsCalculator", LOG_LEVEL_ALL);
-  LogComponentEnable ("PhyTxStatsCalculator", LOG_LEVEL_ALL);
-  LogComponentEnable ("PointToPointEpcHelper", LOG_LEVEL_ALL);
-  LogComponentEnable ("RadioBearerStatsCalculator", LOG_LEVEL_ALL);
-  LogComponentEnable ("RadioBearerStatsConnector", LOG_LEVEL_ALL);
-  LogComponentEnable ("RadioEnvironmentMapHelper", LOG_LEVEL_ALL);
-}
-
-void
-LteHelper::EnableTraces (void)
-{
-  EnablePhyTraces ();
-  EnableMacTraces ();
-  EnableRlcTraces ();
-  EnablePdcpTraces ();
-}
-
-void
-LteHelper::EnableRlcTraces (void)
-{
-  NS_ASSERT_MSG (m_rlcStats == 0, "please make sure that LteHelper::EnableRlcTraces is called at most once");
-  m_rlcStats = CreateObject<RadioBearerStatsCalculator> ("RLC");
-  m_radioBearerStatsConnector.EnableRlcStats (m_rlcStats);
-}
-
-int64_t
-LteHelper::AssignStreams (NetDeviceContainer c, int64_t stream)
-{
-  int64_t currentStream = stream;
-  if ((m_fadingModel != 0) && (m_fadingStreamsAssigned == false))
-    {
-      Ptr<TraceFadingLossModel> tflm = m_fadingModel->GetObject<TraceFadingLossModel> ();
-      if (tflm != 0)
-=======
 
     void
     LteHelper::AddX2Interface (Ptr<Node> enbNode1, Ptr<Node> enbNode2)
@@ -2212,7 +1357,6 @@
     {
         NS_LOG_FUNCTION (this);
         for (NetDeviceContainer::Iterator i = ueDevices.Begin (); i != ueDevices.End (); ++i)
->>>>>>> f9befe97
         {
             ActivateDataRadioBearer (*i, bearer);
         }
@@ -2329,12 +1473,26 @@
         EnablePdcpTraces ();
     }
 
-    void
-    LteHelper::EnableRlcTraces (void)
-    {
-        NS_ASSERT_MSG (m_rlcStats == 0, "please make sure that LteHelper::EnableRlcTraces is called at most once");
-        m_rlcStats = CreateObject<RadioBearerStatsCalculator> ("RLC");
-        m_radioBearerStatsConnector.EnableRlcStats (m_rlcStats);
+void
+LteHelper::EnableRlcTraces (void)
+{
+  NS_ASSERT_MSG (m_rlcStats == 0, "please make sure that LteHelper::EnableRlcTraces is called at most once");
+  m_rlcStats = CreateObject<RadioBearerStatsCalculator> ("RLC");
+  m_radioBearerStatsConnector.EnableRlcStats (m_rlcStats);
+}
+
+int64_t
+LteHelper::AssignStreams (NetDeviceContainer c, int64_t stream)
+{
+  int64_t currentStream = stream;
+  if ((m_fadingModel != 0) && (m_fadingStreamsAssigned == false))
+    {
+      Ptr<TraceFadingLossModel> tflm = m_fadingModel->GetObject<TraceFadingLossModel> ();
+      if (tflm != 0)
+        {
+          currentStream += tflm->AssignStreams (currentStream);
+          m_fadingStreamsAssigned = true;
+        }
     }
 
     int64_t
@@ -2343,7 +1501,6 @@
         int64_t currentStream = stream;
         if ((m_fadingModule != 0) && (m_fadingStreamsAssigned == false))
         {
-<<<<<<< HEAD
           std::map< uint8_t, Ptr <ComponentCarrierBaseStation> > tmpMap = lteEnb->GetCcMap ();
           std::map< uint8_t, Ptr <ComponentCarrierBaseStation> >::iterator it;
           it = tmpMap.begin ();
@@ -2351,14 +1508,6 @@
           Ptr<LteSpectrumPhy> ulPhy = DynamicCast<ComponentCarrierEnb> (it->second)->GetPhy ()->GetUplinkSpectrumPhy ();
           currentStream += dlPhy->AssignStreams (currentStream);
           currentStream += ulPhy->AssignStreams (currentStream);
-=======
-            Ptr<TraceFadingLossModel> tflm = m_fadingModule->GetObject<TraceFadingLossModel> ();
-            if (tflm != 0)
-            {
-                currentStream += tflm->AssignStreams (currentStream);
-                m_fadingStreamsAssigned = true;
-            }
->>>>>>> f9befe97
         }
         Ptr<NetDevice> netDevice;
         for (NetDeviceContainer::Iterator i = c.Begin (); i != c.End (); ++i)
