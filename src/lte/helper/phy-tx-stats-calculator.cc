--- conflicted
+++ resolved
@@ -126,11 +126,7 @@
     m_dlTxFirstWrite = false;
     //outFileDlTx << "% time\tcellId\tIMSI\tRNTI\tlayer\tmcs\tsize\trv\tndi"; // txMode is not available at dl tx side
     outFileDlTx << "% time\tcellId\tIMSI\tRNTI\tlayer\tmcs\tsize\trv\tndi\tccId";
-<<<<<<< HEAD
-    outFileDlTx << "\n"; //std::endl; //endl forces flush and blocks main thread, which is stupid
-=======
     outFileDlTx << "\n"; //std::endl; //endl forces flush and blocks main thread, which severely impacts performance
->>>>>>> 63677910
   }
 
 //   outFileDlTx << Simulator::Now ().GetNanoSeconds () / (double) 1e9 << "\t";
@@ -144,11 +140,7 @@
   outFileDlTx << params.m_size << "\t";
   outFileDlTx << (uint32_t) params.m_rv << "\t";
   outFileDlTx << (uint32_t) params.m_ndi << "\t";
-<<<<<<< HEAD
-  outFileDlTx << (uint32_t) params.m_ccId << "\n"; //std::endl; //endl forces flush and blocks main thread, which is stupid
-=======
   outFileDlTx << (uint32_t) params.m_ccId << "\n"; //std::endl; //endl forces flush and blocks main thread, which severely impacts performance
->>>>>>> 63677910
 }
 
 void
@@ -163,11 +155,7 @@
     m_ulTxFirstWrite = false;
 //     outFileUlTx << "% time\tcellId\tIMSI\tRNTI\ttxMode\tlayer\tmcs\tsize\trv\tndi";
     outFileUlTx << "% time\tcellId\tIMSI\tRNTI\tlayer\tmcs\tsize\trv\tndi\tccId";
-<<<<<<< HEAD
-    outFileUlTx << "\n"; //std::endl; //endl forces flush and blocks main thread, which is stupid
-=======
     outFileUlTx << "\n"; //std::endl; //endl forces flush and blocks main thread, which severely impacts performance
->>>>>>> 63677910
   }
 //   outFileUlTx << Simulator::Now ().GetNanoSeconds () / (double) 1e9 << "\t";
   outFileUlTx << params.m_timestamp << "\t";
@@ -180,11 +168,7 @@
   outFileUlTx << params.m_size << "\t";
   outFileUlTx << (uint32_t) params.m_rv << "\t";
   outFileUlTx << (uint32_t) params.m_ndi << "\t";
-<<<<<<< HEAD
-  outFileUlTx << (uint32_t) params.m_ccId << "\n"; //std::endl; //endl forces flush and blocks main thread, which is stupid
-=======
   outFileUlTx << (uint32_t) params.m_ccId << "\n"; //std::endl; //endl forces flush and blocks main thread, which severely impacts performance
->>>>>>> 63677910
 }
 
 void
