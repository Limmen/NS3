--- conflicted
+++ resolved
@@ -16,32 +16,29 @@
 import ns3_module_simulator
 import ns3_module_mobility
 import ns3_module_common
+import ns3_module_node
 import ns3_module_contrib
-import ns3_module_node
-import ns3_module_tap_bridge
-import ns3_module_v4ping
-import ns3_module_static_routing
-import ns3_module_packet_sink
-import ns3_module_stats
-import ns3_module_onoff
 import ns3_module_point_to_point
 import ns3_module_internet_stack
+import ns3_module_tap_bridge
 import ns3_module_csma
+import ns3_module_wifi
+import ns3_module_static_routing
+import ns3_module_v4ping
+import ns3_module_virtual_net_device
+import ns3_module_packet_sink
+import ns3_module_global_routing
+import ns3_module_stats
 import ns3_module_list_routing
-import ns3_module_virtual_net_device
-import ns3_module_wifi
 import ns3_module_emu
 import ns3_module_bridge
-import ns3_module_global_routing
+import ns3_module_onoff
 import ns3_module_udp_echo
+import ns3_module_ping6
 import ns3_module_olsr
+import ns3_module_flow_monitor
 import ns3_module_radvd
-import ns3_module_ping6
-<<<<<<< HEAD
 import ns3_module_mesh
-=======
-import ns3_module_flow_monitor
->>>>>>> 2bd10119
 import ns3_module_helper
 import ns3_module_dot11s
 import ns3_module_flame
@@ -97,6 +94,17 @@
         ns3_module_common__local.register_types(module)
     
     root_module.end_section('ns3_module_common')
+    root_module.begin_section('ns3_module_node')
+    ns3_module_node.register_types(module)
+    
+    try:
+        import ns3_module_node__local
+    except ImportError:
+        pass
+    else:
+        ns3_module_node__local.register_types(module)
+    
+    root_module.end_section('ns3_module_node')
     root_module.begin_section('ns3_module_contrib')
     ns3_module_contrib.register_types(module)
     
@@ -108,83 +116,6 @@
         ns3_module_contrib__local.register_types(module)
     
     root_module.end_section('ns3_module_contrib')
-    root_module.begin_section('ns3_module_node')
-    ns3_module_node.register_types(module)
-    
-    try:
-        import ns3_module_node__local
-    except ImportError:
-        pass
-    else:
-        ns3_module_node__local.register_types(module)
-    
-    root_module.end_section('ns3_module_node')
-    root_module.begin_section('ns3_module_tap_bridge')
-    ns3_module_tap_bridge.register_types(module)
-    
-    try:
-        import ns3_module_tap_bridge__local
-    except ImportError:
-        pass
-    else:
-        ns3_module_tap_bridge__local.register_types(module)
-    
-    root_module.end_section('ns3_module_tap_bridge')
-    root_module.begin_section('ns3_module_v4ping')
-    ns3_module_v4ping.register_types(module)
-    
-    try:
-        import ns3_module_v4ping__local
-    except ImportError:
-        pass
-    else:
-        ns3_module_v4ping__local.register_types(module)
-    
-    root_module.end_section('ns3_module_v4ping')
-    root_module.begin_section('ns3_module_static_routing')
-    ns3_module_static_routing.register_types(module)
-    
-    try:
-        import ns3_module_static_routing__local
-    except ImportError:
-        pass
-    else:
-        ns3_module_static_routing__local.register_types(module)
-    
-    root_module.end_section('ns3_module_static_routing')
-    root_module.begin_section('ns3_module_packet_sink')
-    ns3_module_packet_sink.register_types(module)
-    
-    try:
-        import ns3_module_packet_sink__local
-    except ImportError:
-        pass
-    else:
-        ns3_module_packet_sink__local.register_types(module)
-    
-    root_module.end_section('ns3_module_packet_sink')
-    root_module.begin_section('ns3_module_stats')
-    ns3_module_stats.register_types(module)
-    
-    try:
-        import ns3_module_stats__local
-    except ImportError:
-        pass
-    else:
-        ns3_module_stats__local.register_types(module)
-    
-    root_module.end_section('ns3_module_stats')
-    root_module.begin_section('ns3_module_onoff')
-    ns3_module_onoff.register_types(module)
-    
-    try:
-        import ns3_module_onoff__local
-    except ImportError:
-        pass
-    else:
-        ns3_module_onoff__local.register_types(module)
-    
-    root_module.end_section('ns3_module_onoff')
     root_module.begin_section('ns3_module_point_to_point')
     ns3_module_point_to_point.register_types(module)
     
@@ -207,6 +138,17 @@
         ns3_module_internet_stack__local.register_types(module)
     
     root_module.end_section('ns3_module_internet_stack')
+    root_module.begin_section('ns3_module_tap_bridge')
+    ns3_module_tap_bridge.register_types(module)
+    
+    try:
+        import ns3_module_tap_bridge__local
+    except ImportError:
+        pass
+    else:
+        ns3_module_tap_bridge__local.register_types(module)
+    
+    root_module.end_section('ns3_module_tap_bridge')
     root_module.begin_section('ns3_module_csma')
     ns3_module_csma.register_types(module)
     
@@ -218,6 +160,83 @@
         ns3_module_csma__local.register_types(module)
     
     root_module.end_section('ns3_module_csma')
+    root_module.begin_section('ns3_module_wifi')
+    ns3_module_wifi.register_types(module)
+    
+    try:
+        import ns3_module_wifi__local
+    except ImportError:
+        pass
+    else:
+        ns3_module_wifi__local.register_types(module)
+    
+    root_module.end_section('ns3_module_wifi')
+    root_module.begin_section('ns3_module_static_routing')
+    ns3_module_static_routing.register_types(module)
+    
+    try:
+        import ns3_module_static_routing__local
+    except ImportError:
+        pass
+    else:
+        ns3_module_static_routing__local.register_types(module)
+    
+    root_module.end_section('ns3_module_static_routing')
+    root_module.begin_section('ns3_module_v4ping')
+    ns3_module_v4ping.register_types(module)
+    
+    try:
+        import ns3_module_v4ping__local
+    except ImportError:
+        pass
+    else:
+        ns3_module_v4ping__local.register_types(module)
+    
+    root_module.end_section('ns3_module_v4ping')
+    root_module.begin_section('ns3_module_virtual_net_device')
+    ns3_module_virtual_net_device.register_types(module)
+    
+    try:
+        import ns3_module_virtual_net_device__local
+    except ImportError:
+        pass
+    else:
+        ns3_module_virtual_net_device__local.register_types(module)
+    
+    root_module.end_section('ns3_module_virtual_net_device')
+    root_module.begin_section('ns3_module_packet_sink')
+    ns3_module_packet_sink.register_types(module)
+    
+    try:
+        import ns3_module_packet_sink__local
+    except ImportError:
+        pass
+    else:
+        ns3_module_packet_sink__local.register_types(module)
+    
+    root_module.end_section('ns3_module_packet_sink')
+    root_module.begin_section('ns3_module_global_routing')
+    ns3_module_global_routing.register_types(module)
+    
+    try:
+        import ns3_module_global_routing__local
+    except ImportError:
+        pass
+    else:
+        ns3_module_global_routing__local.register_types(module)
+    
+    root_module.end_section('ns3_module_global_routing')
+    root_module.begin_section('ns3_module_stats')
+    ns3_module_stats.register_types(module)
+    
+    try:
+        import ns3_module_stats__local
+    except ImportError:
+        pass
+    else:
+        ns3_module_stats__local.register_types(module)
+    
+    root_module.end_section('ns3_module_stats')
     root_module.begin_section('ns3_module_list_routing')
     ns3_module_list_routing.register_types(module)
     
@@ -229,28 +248,6 @@
         ns3_module_list_routing__local.register_types(module)
     
     root_module.end_section('ns3_module_list_routing')
-    root_module.begin_section('ns3_module_virtual_net_device')
-    ns3_module_virtual_net_device.register_types(module)
-    
-    try:
-        import ns3_module_virtual_net_device__local
-    except ImportError:
-        pass
-    else:
-        ns3_module_virtual_net_device__local.register_types(module)
-    
-    root_module.end_section('ns3_module_virtual_net_device')
-    root_module.begin_section('ns3_module_wifi')
-    ns3_module_wifi.register_types(module)
-    
-    try:
-        import ns3_module_wifi__local
-    except ImportError:
-        pass
-    else:
-        ns3_module_wifi__local.register_types(module)
-    
-    root_module.end_section('ns3_module_wifi')
     root_module.begin_section('ns3_module_emu')
     ns3_module_emu.register_types(module)
     
@@ -273,17 +270,17 @@
         ns3_module_bridge__local.register_types(module)
     
     root_module.end_section('ns3_module_bridge')
-    root_module.begin_section('ns3_module_global_routing')
-    ns3_module_global_routing.register_types(module)
-    
-    try:
-        import ns3_module_global_routing__local
-    except ImportError:
-        pass
-    else:
-        ns3_module_global_routing__local.register_types(module)
-    
-    root_module.end_section('ns3_module_global_routing')
+    root_module.begin_section('ns3_module_onoff')
+    ns3_module_onoff.register_types(module)
+    
+    try:
+        import ns3_module_onoff__local
+    except ImportError:
+        pass
+    else:
+        ns3_module_onoff__local.register_types(module)
+    
+    root_module.end_section('ns3_module_onoff')
     root_module.begin_section('ns3_module_udp_echo')
     ns3_module_udp_echo.register_types(module)
     
@@ -295,6 +292,17 @@
         ns3_module_udp_echo__local.register_types(module)
     
     root_module.end_section('ns3_module_udp_echo')
+    root_module.begin_section('ns3_module_ping6')
+    ns3_module_ping6.register_types(module)
+    
+    try:
+        import ns3_module_ping6__local
+    except ImportError:
+        pass
+    else:
+        ns3_module_ping6__local.register_types(module)
+    
+    root_module.end_section('ns3_module_ping6')
     root_module.begin_section('ns3_module_olsr')
     ns3_module_olsr.register_types(module)
     
@@ -306,6 +314,17 @@
         ns3_module_olsr__local.register_types(module)
     
     root_module.end_section('ns3_module_olsr')
+    root_module.begin_section('ns3_module_flow_monitor')
+    ns3_module_flow_monitor.register_types(module)
+    
+    try:
+        import ns3_module_flow_monitor__local
+    except ImportError:
+        pass
+    else:
+        ns3_module_flow_monitor__local.register_types(module)
+    
+    root_module.end_section('ns3_module_flow_monitor')
     root_module.begin_section('ns3_module_radvd')
     ns3_module_radvd.register_types(module)
     
@@ -317,18 +336,6 @@
         ns3_module_radvd__local.register_types(module)
     
     root_module.end_section('ns3_module_radvd')
-    root_module.begin_section('ns3_module_ping6')
-    ns3_module_ping6.register_types(module)
-    
-    try:
-        import ns3_module_ping6__local
-    except ImportError:
-        pass
-    else:
-        ns3_module_ping6__local.register_types(module)
-    
-    root_module.end_section('ns3_module_ping6')
-<<<<<<< HEAD
     root_module.begin_section('ns3_module_mesh')
     ns3_module_mesh.register_types(module)
     
@@ -340,19 +347,6 @@
         ns3_module_mesh__local.register_types(module)
     
     root_module.end_section('ns3_module_mesh')
-=======
-    root_module.begin_section('ns3_module_flow_monitor')
-    ns3_module_flow_monitor.register_types(module)
-    
-    try:
-        import ns3_module_flow_monitor__local
-    except ImportError:
-        pass
-    else:
-        ns3_module_flow_monitor__local.register_types(module)
-    
-    root_module.end_section('ns3_module_flow_monitor')
->>>>>>> 2bd10119
     root_module.begin_section('ns3_module_helper')
     ns3_module_helper.register_types(module)
     
@@ -508,6 +502,17 @@
         ns3_module_common__local.register_methods(root_module)
     
     root_module.end_section('ns3_module_common')
+    root_module.begin_section('ns3_module_node')
+    ns3_module_node.register_methods(root_module)
+    
+    try:
+        import ns3_module_node__local
+    except ImportError:
+        pass
+    else:
+        ns3_module_node__local.register_methods(root_module)
+    
+    root_module.end_section('ns3_module_node')
     root_module.begin_section('ns3_module_contrib')
     ns3_module_contrib.register_methods(root_module)
     
@@ -519,83 +524,6 @@
         ns3_module_contrib__local.register_methods(root_module)
     
     root_module.end_section('ns3_module_contrib')
-    root_module.begin_section('ns3_module_node')
-    ns3_module_node.register_methods(root_module)
-    
-    try:
-        import ns3_module_node__local
-    except ImportError:
-        pass
-    else:
-        ns3_module_node__local.register_methods(root_module)
-    
-    root_module.end_section('ns3_module_node')
-    root_module.begin_section('ns3_module_tap_bridge')
-    ns3_module_tap_bridge.register_methods(root_module)
-    
-    try:
-        import ns3_module_tap_bridge__local
-    except ImportError:
-        pass
-    else:
-        ns3_module_tap_bridge__local.register_methods(root_module)
-    
-    root_module.end_section('ns3_module_tap_bridge')
-    root_module.begin_section('ns3_module_v4ping')
-    ns3_module_v4ping.register_methods(root_module)
-    
-    try:
-        import ns3_module_v4ping__local
-    except ImportError:
-        pass
-    else:
-        ns3_module_v4ping__local.register_methods(root_module)
-    
-    root_module.end_section('ns3_module_v4ping')
-    root_module.begin_section('ns3_module_static_routing')
-    ns3_module_static_routing.register_methods(root_module)
-    
-    try:
-        import ns3_module_static_routing__local
-    except ImportError:
-        pass
-    else:
-        ns3_module_static_routing__local.register_methods(root_module)
-    
-    root_module.end_section('ns3_module_static_routing')
-    root_module.begin_section('ns3_module_packet_sink')
-    ns3_module_packet_sink.register_methods(root_module)
-    
-    try:
-        import ns3_module_packet_sink__local
-    except ImportError:
-        pass
-    else:
-        ns3_module_packet_sink__local.register_methods(root_module)
-    
-    root_module.end_section('ns3_module_packet_sink')
-    root_module.begin_section('ns3_module_stats')
-    ns3_module_stats.register_methods(root_module)
-    
-    try:
-        import ns3_module_stats__local
-    except ImportError:
-        pass
-    else:
-        ns3_module_stats__local.register_methods(root_module)
-    
-    root_module.end_section('ns3_module_stats')
-    root_module.begin_section('ns3_module_onoff')
-    ns3_module_onoff.register_methods(root_module)
-    
-    try:
-        import ns3_module_onoff__local
-    except ImportError:
-        pass
-    else:
-        ns3_module_onoff__local.register_methods(root_module)
-    
-    root_module.end_section('ns3_module_onoff')
     root_module.begin_section('ns3_module_point_to_point')
     ns3_module_point_to_point.register_methods(root_module)
     
@@ -618,6 +546,17 @@
         ns3_module_internet_stack__local.register_methods(root_module)
     
     root_module.end_section('ns3_module_internet_stack')
+    root_module.begin_section('ns3_module_tap_bridge')
+    ns3_module_tap_bridge.register_methods(root_module)
+    
+    try:
+        import ns3_module_tap_bridge__local
+    except ImportError:
+        pass
+    else:
+        ns3_module_tap_bridge__local.register_methods(root_module)
+    
+    root_module.end_section('ns3_module_tap_bridge')
     root_module.begin_section('ns3_module_csma')
     ns3_module_csma.register_methods(root_module)
     
@@ -629,6 +568,83 @@
         ns3_module_csma__local.register_methods(root_module)
     
     root_module.end_section('ns3_module_csma')
+    root_module.begin_section('ns3_module_wifi')
+    ns3_module_wifi.register_methods(root_module)
+    
+    try:
+        import ns3_module_wifi__local
+    except ImportError:
+        pass
+    else:
+        ns3_module_wifi__local.register_methods(root_module)
+    
+    root_module.end_section('ns3_module_wifi')
+    root_module.begin_section('ns3_module_static_routing')
+    ns3_module_static_routing.register_methods(root_module)
+    
+    try:
+        import ns3_module_static_routing__local
+    except ImportError:
+        pass
+    else:
+        ns3_module_static_routing__local.register_methods(root_module)
+    
+    root_module.end_section('ns3_module_static_routing')
+    root_module.begin_section('ns3_module_v4ping')
+    ns3_module_v4ping.register_methods(root_module)
+    
+    try:
+        import ns3_module_v4ping__local
+    except ImportError:
+        pass
+    else:
+        ns3_module_v4ping__local.register_methods(root_module)
+    
+    root_module.end_section('ns3_module_v4ping')
+    root_module.begin_section('ns3_module_virtual_net_device')
+    ns3_module_virtual_net_device.register_methods(root_module)
+    
+    try:
+        import ns3_module_virtual_net_device__local
+    except ImportError:
+        pass
+    else:
+        ns3_module_virtual_net_device__local.register_methods(root_module)
+    
+    root_module.end_section('ns3_module_virtual_net_device')
+    root_module.begin_section('ns3_module_packet_sink')
+    ns3_module_packet_sink.register_methods(root_module)
+    
+    try:
+        import ns3_module_packet_sink__local
+    except ImportError:
+        pass
+    else:
+        ns3_module_packet_sink__local.register_methods(root_module)
+    
+    root_module.end_section('ns3_module_packet_sink')
+    root_module.begin_section('ns3_module_global_routing')
+    ns3_module_global_routing.register_methods(root_module)
+    
+    try:
+        import ns3_module_global_routing__local
+    except ImportError:
+        pass
+    else:
+        ns3_module_global_routing__local.register_methods(root_module)
+    
+    root_module.end_section('ns3_module_global_routing')
+    root_module.begin_section('ns3_module_stats')
+    ns3_module_stats.register_methods(root_module)
+    
+    try:
+        import ns3_module_stats__local
+    except ImportError:
+        pass
+    else:
+        ns3_module_stats__local.register_methods(root_module)
+    
+    root_module.end_section('ns3_module_stats')
     root_module.begin_section('ns3_module_list_routing')
     ns3_module_list_routing.register_methods(root_module)
     
@@ -640,28 +656,6 @@
         ns3_module_list_routing__local.register_methods(root_module)
     
     root_module.end_section('ns3_module_list_routing')
-    root_module.begin_section('ns3_module_virtual_net_device')
-    ns3_module_virtual_net_device.register_methods(root_module)
-    
-    try:
-        import ns3_module_virtual_net_device__local
-    except ImportError:
-        pass
-    else:
-        ns3_module_virtual_net_device__local.register_methods(root_module)
-    
-    root_module.end_section('ns3_module_virtual_net_device')
-    root_module.begin_section('ns3_module_wifi')
-    ns3_module_wifi.register_methods(root_module)
-    
-    try:
-        import ns3_module_wifi__local
-    except ImportError:
-        pass
-    else:
-        ns3_module_wifi__local.register_methods(root_module)
-    
-    root_module.end_section('ns3_module_wifi')
     root_module.begin_section('ns3_module_emu')
     ns3_module_emu.register_methods(root_module)
     
@@ -684,17 +678,17 @@
         ns3_module_bridge__local.register_methods(root_module)
     
     root_module.end_section('ns3_module_bridge')
-    root_module.begin_section('ns3_module_global_routing')
-    ns3_module_global_routing.register_methods(root_module)
-    
-    try:
-        import ns3_module_global_routing__local
-    except ImportError:
-        pass
-    else:
-        ns3_module_global_routing__local.register_methods(root_module)
-    
-    root_module.end_section('ns3_module_global_routing')
+    root_module.begin_section('ns3_module_onoff')
+    ns3_module_onoff.register_methods(root_module)
+    
+    try:
+        import ns3_module_onoff__local
+    except ImportError:
+        pass
+    else:
+        ns3_module_onoff__local.register_methods(root_module)
+    
+    root_module.end_section('ns3_module_onoff')
     root_module.begin_section('ns3_module_udp_echo')
     ns3_module_udp_echo.register_methods(root_module)
     
@@ -706,6 +700,17 @@
         ns3_module_udp_echo__local.register_methods(root_module)
     
     root_module.end_section('ns3_module_udp_echo')
+    root_module.begin_section('ns3_module_ping6')
+    ns3_module_ping6.register_methods(root_module)
+    
+    try:
+        import ns3_module_ping6__local
+    except ImportError:
+        pass
+    else:
+        ns3_module_ping6__local.register_methods(root_module)
+    
+    root_module.end_section('ns3_module_ping6')
     root_module.begin_section('ns3_module_olsr')
     ns3_module_olsr.register_methods(root_module)
     
@@ -717,6 +722,17 @@
         ns3_module_olsr__local.register_methods(root_module)
     
     root_module.end_section('ns3_module_olsr')
+    root_module.begin_section('ns3_module_flow_monitor')
+    ns3_module_flow_monitor.register_methods(root_module)
+    
+    try:
+        import ns3_module_flow_monitor__local
+    except ImportError:
+        pass
+    else:
+        ns3_module_flow_monitor__local.register_methods(root_module)
+    
+    root_module.end_section('ns3_module_flow_monitor')
     root_module.begin_section('ns3_module_radvd')
     ns3_module_radvd.register_methods(root_module)
     
@@ -728,18 +744,6 @@
         ns3_module_radvd__local.register_methods(root_module)
     
     root_module.end_section('ns3_module_radvd')
-    root_module.begin_section('ns3_module_ping6')
-    ns3_module_ping6.register_methods(root_module)
-    
-    try:
-        import ns3_module_ping6__local
-    except ImportError:
-        pass
-    else:
-        ns3_module_ping6__local.register_methods(root_module)
-    
-    root_module.end_section('ns3_module_ping6')
-<<<<<<< HEAD
     root_module.begin_section('ns3_module_mesh')
     ns3_module_mesh.register_methods(root_module)
     
@@ -751,19 +755,6 @@
         ns3_module_mesh__local.register_methods(root_module)
     
     root_module.end_section('ns3_module_mesh')
-=======
-    root_module.begin_section('ns3_module_flow_monitor')
-    ns3_module_flow_monitor.register_methods(root_module)
-    
-    try:
-        import ns3_module_flow_monitor__local
-    except ImportError:
-        pass
-    else:
-        ns3_module_flow_monitor__local.register_methods(root_module)
-    
-    root_module.end_section('ns3_module_flow_monitor')
->>>>>>> 2bd10119
     root_module.begin_section('ns3_module_helper')
     ns3_module_helper.register_methods(root_module)
     
@@ -845,6 +836,17 @@
         ns3_module_common__local.register_functions(root_module)
     
     root_module.end_section('ns3_module_common')
+    root_module.begin_section('ns3_module_node')
+    ns3_module_node.register_functions(root_module)
+    
+    try:
+        import ns3_module_node__local
+    except ImportError:
+        pass
+    else:
+        ns3_module_node__local.register_functions(root_module)
+    
+    root_module.end_section('ns3_module_node')
     root_module.begin_section('ns3_module_contrib')
     ns3_module_contrib.register_functions(root_module)
     
@@ -856,83 +858,6 @@
         ns3_module_contrib__local.register_functions(root_module)
     
     root_module.end_section('ns3_module_contrib')
-    root_module.begin_section('ns3_module_node')
-    ns3_module_node.register_functions(root_module)
-    
-    try:
-        import ns3_module_node__local
-    except ImportError:
-        pass
-    else:
-        ns3_module_node__local.register_functions(root_module)
-    
-    root_module.end_section('ns3_module_node')
-    root_module.begin_section('ns3_module_tap_bridge')
-    ns3_module_tap_bridge.register_functions(root_module)
-    
-    try:
-        import ns3_module_tap_bridge__local
-    except ImportError:
-        pass
-    else:
-        ns3_module_tap_bridge__local.register_functions(root_module)
-    
-    root_module.end_section('ns3_module_tap_bridge')
-    root_module.begin_section('ns3_module_v4ping')
-    ns3_module_v4ping.register_functions(root_module)
-    
-    try:
-        import ns3_module_v4ping__local
-    except ImportError:
-        pass
-    else:
-        ns3_module_v4ping__local.register_functions(root_module)
-    
-    root_module.end_section('ns3_module_v4ping')
-    root_module.begin_section('ns3_module_static_routing')
-    ns3_module_static_routing.register_functions(root_module)
-    
-    try:
-        import ns3_module_static_routing__local
-    except ImportError:
-        pass
-    else:
-        ns3_module_static_routing__local.register_functions(root_module)
-    
-    root_module.end_section('ns3_module_static_routing')
-    root_module.begin_section('ns3_module_packet_sink')
-    ns3_module_packet_sink.register_functions(root_module)
-    
-    try:
-        import ns3_module_packet_sink__local
-    except ImportError:
-        pass
-    else:
-        ns3_module_packet_sink__local.register_functions(root_module)
-    
-    root_module.end_section('ns3_module_packet_sink')
-    root_module.begin_section('ns3_module_stats')
-    ns3_module_stats.register_functions(root_module)
-    
-    try:
-        import ns3_module_stats__local
-    except ImportError:
-        pass
-    else:
-        ns3_module_stats__local.register_functions(root_module)
-    
-    root_module.end_section('ns3_module_stats')
-    root_module.begin_section('ns3_module_onoff')
-    ns3_module_onoff.register_functions(root_module)
-    
-    try:
-        import ns3_module_onoff__local
-    except ImportError:
-        pass
-    else:
-        ns3_module_onoff__local.register_functions(root_module)
-    
-    root_module.end_section('ns3_module_onoff')
     root_module.begin_section('ns3_module_point_to_point')
     ns3_module_point_to_point.register_functions(root_module)
     
@@ -955,6 +880,17 @@
         ns3_module_internet_stack__local.register_functions(root_module)
     
     root_module.end_section('ns3_module_internet_stack')
+    root_module.begin_section('ns3_module_tap_bridge')
+    ns3_module_tap_bridge.register_functions(root_module)
+    
+    try:
+        import ns3_module_tap_bridge__local
+    except ImportError:
+        pass
+    else:
+        ns3_module_tap_bridge__local.register_functions(root_module)
+    
+    root_module.end_section('ns3_module_tap_bridge')
     root_module.begin_section('ns3_module_csma')
     ns3_module_csma.register_functions(root_module)
     
@@ -966,6 +902,83 @@
         ns3_module_csma__local.register_functions(root_module)
     
     root_module.end_section('ns3_module_csma')
+    root_module.begin_section('ns3_module_wifi')
+    ns3_module_wifi.register_functions(root_module)
+    
+    try:
+        import ns3_module_wifi__local
+    except ImportError:
+        pass
+    else:
+        ns3_module_wifi__local.register_functions(root_module)
+    
+    root_module.end_section('ns3_module_wifi')
+    root_module.begin_section('ns3_module_static_routing')
+    ns3_module_static_routing.register_functions(root_module)
+    
+    try:
+        import ns3_module_static_routing__local
+    except ImportError:
+        pass
+    else:
+        ns3_module_static_routing__local.register_functions(root_module)
+    
+    root_module.end_section('ns3_module_static_routing')
+    root_module.begin_section('ns3_module_v4ping')
+    ns3_module_v4ping.register_functions(root_module)
+    
+    try:
+        import ns3_module_v4ping__local
+    except ImportError:
+        pass
+    else:
+        ns3_module_v4ping__local.register_functions(root_module)
+    
+    root_module.end_section('ns3_module_v4ping')
+    root_module.begin_section('ns3_module_virtual_net_device')
+    ns3_module_virtual_net_device.register_functions(root_module)
+    
+    try:
+        import ns3_module_virtual_net_device__local
+    except ImportError:
+        pass
+    else:
+        ns3_module_virtual_net_device__local.register_functions(root_module)
+    
+    root_module.end_section('ns3_module_virtual_net_device')
+    root_module.begin_section('ns3_module_packet_sink')
+    ns3_module_packet_sink.register_functions(root_module)
+    
+    try:
+        import ns3_module_packet_sink__local
+    except ImportError:
+        pass
+    else:
+        ns3_module_packet_sink__local.register_functions(root_module)
+    
+    root_module.end_section('ns3_module_packet_sink')
+    root_module.begin_section('ns3_module_global_routing')
+    ns3_module_global_routing.register_functions(root_module)
+    
+    try:
+        import ns3_module_global_routing__local
+    except ImportError:
+        pass
+    else:
+        ns3_module_global_routing__local.register_functions(root_module)
+    
+    root_module.end_section('ns3_module_global_routing')
+    root_module.begin_section('ns3_module_stats')
+    ns3_module_stats.register_functions(root_module)
+    
+    try:
+        import ns3_module_stats__local
+    except ImportError:
+        pass
+    else:
+        ns3_module_stats__local.register_functions(root_module)
+    
+    root_module.end_section('ns3_module_stats')
     root_module.begin_section('ns3_module_list_routing')
     ns3_module_list_routing.register_functions(root_module)
     
@@ -977,28 +990,6 @@
         ns3_module_list_routing__local.register_functions(root_module)
     
     root_module.end_section('ns3_module_list_routing')
-    root_module.begin_section('ns3_module_virtual_net_device')
-    ns3_module_virtual_net_device.register_functions(root_module)
-    
-    try:
-        import ns3_module_virtual_net_device__local
-    except ImportError:
-        pass
-    else:
-        ns3_module_virtual_net_device__local.register_functions(root_module)
-    
-    root_module.end_section('ns3_module_virtual_net_device')
-    root_module.begin_section('ns3_module_wifi')
-    ns3_module_wifi.register_functions(root_module)
-    
-    try:
-        import ns3_module_wifi__local
-    except ImportError:
-        pass
-    else:
-        ns3_module_wifi__local.register_functions(root_module)
-    
-    root_module.end_section('ns3_module_wifi')
     root_module.begin_section('ns3_module_emu')
     ns3_module_emu.register_functions(root_module)
     
@@ -1021,17 +1012,17 @@
         ns3_module_bridge__local.register_functions(root_module)
     
     root_module.end_section('ns3_module_bridge')
-    root_module.begin_section('ns3_module_global_routing')
-    ns3_module_global_routing.register_functions(root_module)
-    
-    try:
-        import ns3_module_global_routing__local
-    except ImportError:
-        pass
-    else:
-        ns3_module_global_routing__local.register_functions(root_module)
-    
-    root_module.end_section('ns3_module_global_routing')
+    root_module.begin_section('ns3_module_onoff')
+    ns3_module_onoff.register_functions(root_module)
+    
+    try:
+        import ns3_module_onoff__local
+    except ImportError:
+        pass
+    else:
+        ns3_module_onoff__local.register_functions(root_module)
+    
+    root_module.end_section('ns3_module_onoff')
     root_module.begin_section('ns3_module_udp_echo')
     ns3_module_udp_echo.register_functions(root_module)
     
@@ -1043,6 +1034,17 @@
         ns3_module_udp_echo__local.register_functions(root_module)
     
     root_module.end_section('ns3_module_udp_echo')
+    root_module.begin_section('ns3_module_ping6')
+    ns3_module_ping6.register_functions(root_module)
+    
+    try:
+        import ns3_module_ping6__local
+    except ImportError:
+        pass
+    else:
+        ns3_module_ping6__local.register_functions(root_module)
+    
+    root_module.end_section('ns3_module_ping6')
     root_module.begin_section('ns3_module_olsr')
     ns3_module_olsr.register_functions(root_module)
     
@@ -1054,6 +1056,17 @@
         ns3_module_olsr__local.register_functions(root_module)
     
     root_module.end_section('ns3_module_olsr')
+    root_module.begin_section('ns3_module_flow_monitor')
+    ns3_module_flow_monitor.register_functions(root_module)
+    
+    try:
+        import ns3_module_flow_monitor__local
+    except ImportError:
+        pass
+    else:
+        ns3_module_flow_monitor__local.register_functions(root_module)
+    
+    root_module.end_section('ns3_module_flow_monitor')
     root_module.begin_section('ns3_module_radvd')
     ns3_module_radvd.register_functions(root_module)
     
@@ -1065,18 +1078,6 @@
         ns3_module_radvd__local.register_functions(root_module)
     
     root_module.end_section('ns3_module_radvd')
-    root_module.begin_section('ns3_module_ping6')
-    ns3_module_ping6.register_functions(root_module)
-    
-    try:
-        import ns3_module_ping6__local
-    except ImportError:
-        pass
-    else:
-        ns3_module_ping6__local.register_functions(root_module)
-    
-    root_module.end_section('ns3_module_ping6')
-<<<<<<< HEAD
     root_module.begin_section('ns3_module_mesh')
     ns3_module_mesh.register_functions(root_module)
     
@@ -1088,19 +1089,6 @@
         ns3_module_mesh__local.register_functions(root_module)
     
     root_module.end_section('ns3_module_mesh')
-=======
-    root_module.begin_section('ns3_module_flow_monitor')
-    ns3_module_flow_monitor.register_functions(root_module)
-    
-    try:
-        import ns3_module_flow_monitor__local
-    except ImportError:
-        pass
-    else:
-        ns3_module_flow_monitor__local.register_functions(root_module)
-    
-    root_module.end_section('ns3_module_flow_monitor')
->>>>>>> 2bd10119
     root_module.begin_section('ns3_module_helper')
     ns3_module_helper.register_functions(root_module)
     
